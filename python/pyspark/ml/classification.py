#
# Licensed to the Apache Software Foundation (ASF) under one or more
# contributor license agreements.  See the NOTICE file distributed with
# this work for additional information regarding copyright ownership.
# The ASF licenses this file to You under the Apache License, Version 2.0
# (the "License"); you may not use this file except in compliance with
# the License.  You may obtain a copy of the License at
#
#    http://www.apache.org/licenses/LICENSE-2.0
#
# Unless required by applicable law or agreed to in writing, software
# distributed under the License is distributed on an "AS IS" BASIS,
# WITHOUT WARRANTIES OR CONDITIONS OF ANY KIND, either express or implied.
# See the License for the specific language governing permissions and
# limitations under the License.
#

import operator
import warnings

from pyspark import since, keyword_only
from pyspark.ml import Estimator, Model
from pyspark.ml.param.shared import *
from pyspark.ml.regression import (
    RandomForestParams, TreeEnsembleParams, DecisionTreeModel, TreeEnsembleModels)
from pyspark.ml.util import *
from pyspark.ml.wrapper import JavaEstimator, JavaModel, JavaParams
from pyspark.ml.wrapper import JavaWrapper
from pyspark.mllib.common import inherit_doc
from pyspark.sql import DataFrame
from pyspark.sql.functions import udf, when
from pyspark.sql.types import ArrayType, DoubleType
from pyspark.storagelevel import StorageLevel

__all__ = ['LogisticRegression', 'LogisticRegressionModel',
           'LogisticRegressionSummary', 'LogisticRegressionTrainingSummary',
           'BinaryLogisticRegressionSummary', 'BinaryLogisticRegressionTrainingSummary',
           'DecisionTreeClassifier', 'DecisionTreeClassificationModel',
           'GBTClassifier', 'GBTClassificationModel',
           'RandomForestClassifier', 'RandomForestClassificationModel',
           'NaiveBayes', 'NaiveBayesModel',
           'MultilayerPerceptronClassifier', 'MultilayerPerceptronClassificationModel',
           'OneVsRest', 'OneVsRestModel']


@inherit_doc
class JavaClassificationModel(JavaPredictionModel):
    """
    (Private) Java Model produced by a ``Classifier``.
    Classes are indexed {0, 1, ..., numClasses - 1}.
    To be mixed in with class:`pyspark.ml.JavaModel`
    """

    @property
    @since("2.0.0")
    def numClasses(self):
        """
        Number of classes (values which the label can take).
        """
        return self._call_java("numClasses")


@inherit_doc
class LogisticRegression(JavaEstimator, HasFeaturesCol, HasLabelCol, HasPredictionCol, HasMaxIter,
                         HasRegParam, HasTol, HasProbabilityCol, HasRawPredictionCol,
                         HasElasticNetParam, HasFitIntercept, HasStandardization, HasThresholds,
                         HasWeightCol, JavaMLWritable, JavaMLReadable):
    """
    Logistic regression.
    Currently, this class only supports binary classification.

    >>> from pyspark.sql import Row
    >>> from pyspark.ml.linalg import Vectors
    >>> df = sc.parallelize([
    ...     Row(label=1.0, weight=2.0, features=Vectors.dense(1.0)),
    ...     Row(label=0.0, weight=2.0, features=Vectors.sparse(1, [], []))]).toDF()
    >>> lr = LogisticRegression(maxIter=5, regParam=0.01, weightCol="weight")
    >>> model = lr.fit(df)
    >>> model.coefficients
    DenseVector([5.5...])
    >>> model.intercept
    -2.68...
    >>> test0 = sc.parallelize([Row(features=Vectors.dense(-1.0))]).toDF()
    >>> result = model.transform(test0).head()
    >>> result.prediction
    0.0
    >>> result.probability
    DenseVector([0.99..., 0.00...])
    >>> result.rawPrediction
    DenseVector([8.22..., -8.22...])
    >>> test1 = sc.parallelize([Row(features=Vectors.sparse(1, [0], [1.0]))]).toDF()
    >>> model.transform(test1).head().prediction
    1.0
    >>> lr.setParams("vector")
    Traceback (most recent call last):
        ...
    TypeError: Method setParams forces keyword arguments.
    >>> lr_path = temp_path + "/lr"
    >>> lr.save(lr_path)
    >>> lr2 = LogisticRegression.load(lr_path)
    >>> lr2.getMaxIter()
    5
    >>> model_path = temp_path + "/lr_model"
    >>> model.save(model_path)
    >>> model2 = LogisticRegressionModel.load(model_path)
    >>> model.coefficients[0] == model2.coefficients[0]
    True
    >>> model.intercept == model2.intercept
    True

    .. versionadded:: 1.3.0
    """

    threshold = Param(Params._dummy(), "threshold",
                      "Threshold in binary classification prediction, in range [0, 1]." +
                      " If threshold and thresholds are both set, they must match.",
                      typeConverter=TypeConverters.toFloat)

    @keyword_only
    def __init__(self, featuresCol="features", labelCol="label", predictionCol="prediction",
                 maxIter=100, regParam=0.0, elasticNetParam=0.0, tol=1e-6, fitIntercept=True,
                 threshold=0.5, thresholds=None, probabilityCol="probability",
                 rawPredictionCol="rawPrediction", standardization=True, weightCol=None):
        """
        __init__(self, featuresCol="features", labelCol="label", predictionCol="prediction", \
                 maxIter=100, regParam=0.0, elasticNetParam=0.0, tol=1e-6, fitIntercept=True, \
                 threshold=0.5, thresholds=None, probabilityCol="probability", \
                 rawPredictionCol="rawPrediction", standardization=True, weightCol=None)
        If the threshold and thresholds Params are both set, they must be equivalent.
        """
        super(LogisticRegression, self).__init__()
        self._java_obj = self._new_java_obj(
            "org.apache.spark.ml.classification.LogisticRegression", self.uid)
        self._setDefault(maxIter=100, regParam=0.0, tol=1E-6, threshold=0.5)
        kwargs = self.__init__._input_kwargs
        self.setParams(**kwargs)
        self._checkThresholdConsistency()

    @keyword_only
    @since("1.3.0")
    def setParams(self, featuresCol="features", labelCol="label", predictionCol="prediction",
                  maxIter=100, regParam=0.0, elasticNetParam=0.0, tol=1e-6, fitIntercept=True,
                  threshold=0.5, thresholds=None, probabilityCol="probability",
                  rawPredictionCol="rawPrediction", standardization=True, weightCol=None):
        """
        setParams(self, featuresCol="features", labelCol="label", predictionCol="prediction", \
                  maxIter=100, regParam=0.0, elasticNetParam=0.0, tol=1e-6, fitIntercept=True, \
                  threshold=0.5, thresholds=None, probabilityCol="probability", \
                  rawPredictionCol="rawPrediction", standardization=True, weightCol=None)
        Sets params for logistic regression.
        If the threshold and thresholds Params are both set, they must be equivalent.
        """
        kwargs = self.setParams._input_kwargs
        self._set(**kwargs)
        self._checkThresholdConsistency()
        return self

    def _create_model(self, java_model):
        return LogisticRegressionModel(java_model)

    @since("1.4.0")
    def setThreshold(self, value):
        """
        Sets the value of :py:attr:`threshold`.
        Clears value of :py:attr:`thresholds` if it has been set.
        """
        self._set(threshold=value)
        self._clear(self.thresholds)
        return self

    @since("1.4.0")
    def getThreshold(self):
        """
        Gets the value of threshold or its default value.
        """
        self._checkThresholdConsistency()
        if self.isSet(self.thresholds):
            ts = self.getOrDefault(self.thresholds)
            if len(ts) != 2:
                raise ValueError("Logistic Regression getThreshold only applies to" +
                                 " binary classification, but thresholds has length != 2." +
                                 "  thresholds: " + ",".join(ts))
            return 1.0/(1.0 + ts[0]/ts[1])
        else:
            return self.getOrDefault(self.threshold)

    @since("1.5.0")
    def setThresholds(self, value):
        """
        Sets the value of :py:attr:`thresholds`.
        Clears value of :py:attr:`threshold` if it has been set.
        """
        self._set(thresholds=value)
        self._clear(self.threshold)
        return self

    @since("1.5.0")
    def getThresholds(self):
        """
        If :py:attr:`thresholds` is set, return its value.
        Otherwise, if :py:attr:`threshold` is set, return the equivalent thresholds for binary
        classification: (1-threshold, threshold).
        If neither are set, throw an error.
        """
        self._checkThresholdConsistency()
        if not self.isSet(self.thresholds) and self.isSet(self.threshold):
            t = self.getOrDefault(self.threshold)
            return [1.0-t, t]
        else:
            return self.getOrDefault(self.thresholds)

    def _checkThresholdConsistency(self):
        if self.isSet(self.threshold) and self.isSet(self.thresholds):
            ts = self.getParam(self.thresholds)
            if len(ts) != 2:
                raise ValueError("Logistic Regression getThreshold only applies to" +
                                 " binary classification, but thresholds has length != 2." +
                                 " thresholds: " + ",".join(ts))
            t = 1.0/(1.0 + ts[0]/ts[1])
            t2 = self.getParam(self.threshold)
            if abs(t2 - t) >= 1E-5:
                raise ValueError("Logistic Regression getThreshold found inconsistent values for" +
                                 " threshold (%g) and thresholds (equivalent to %g)" % (t2, t))


class LogisticRegressionModel(JavaModel, JavaClassificationModel, JavaMLWritable, JavaMLReadable):
    """
    Model fitted by LogisticRegression.

    .. versionadded:: 1.3.0
    """

    @property
    @since("1.6.0")
    def coefficients(self):
        """
        Model coefficients.
        """
        return self._call_java("coefficients")

    @property
    @since("1.4.0")
    def intercept(self):
        """
        Model intercept.
        """
        return self._call_java("intercept")

    @property
    @since("2.0.0")
    def summary(self):
        """
        Gets summary (e.g. residuals, mse, r-squared ) of model on
        training set. An exception is thrown if
        `trainingSummary is None`.
        """
        java_blrt_summary = self._call_java("summary")
        # Note: Once multiclass is added, update this to return correct summary
        return BinaryLogisticRegressionTrainingSummary(java_blrt_summary)

    @property
    @since("2.0.0")
    def hasSummary(self):
        """
        Indicates whether a training summary exists for this model
        instance.
        """
        return self._call_java("hasSummary")

    @since("2.0.0")
    def evaluate(self, dataset):
        """
        Evaluates the model on a test dataset.

        :param dataset:
          Test dataset to evaluate model on, where dataset is an
          instance of :py:class:`pyspark.sql.DataFrame`
        """
        if not isinstance(dataset, DataFrame):
            raise ValueError("dataset must be a DataFrame but got %s." % type(dataset))
        java_blr_summary = self._call_java("evaluate", dataset)
        return BinaryLogisticRegressionSummary(java_blr_summary)


class LogisticRegressionSummary(JavaWrapper):
    """
    Abstraction for Logistic Regression Results for a given model.

    .. versionadded:: 2.0.0
    """

    @property
    @since("2.0.0")
    def predictions(self):
        """
        Dataframe outputted by the model's `transform` method.
        """
        return self._call_java("predictions")

    @property
    @since("2.0.0")
    def probabilityCol(self):
        """
        Field in "predictions" which gives the probability
        of each class as a vector.
        """
        return self._call_java("probabilityCol")

    @property
    @since("2.0.0")
    def labelCol(self):
        """
        Field in "predictions" which gives the true label of each
        instance.
        """
        return self._call_java("labelCol")

    @property
    @since("2.0.0")
    def featuresCol(self):
        """
        Field in "predictions" which gives the features of each instance
        as a vector.
        """
        return self._call_java("featuresCol")


@inherit_doc
class LogisticRegressionTrainingSummary(LogisticRegressionSummary):
    """
    Abstraction for multinomial Logistic Regression Training results.
    Currently, the training summary ignores the training weights except
    for the objective trace.

    .. versionadded:: 2.0.0
    """

    @property
    @since("2.0.0")
    def objectiveHistory(self):
        """
        Objective function (scaled loss + regularization) at each
        iteration.
        """
        return self._call_java("objectiveHistory")

    @property
    @since("2.0.0")
    def totalIterations(self):
        """
        Number of training iterations until termination.
        """
        return self._call_java("totalIterations")


@inherit_doc
class BinaryLogisticRegressionSummary(LogisticRegressionSummary):
    """
    .. note:: Experimental

    Binary Logistic regression results for a given model.

    .. versionadded:: 2.0.0
    """

    @property
    @since("2.0.0")
    def roc(self):
        """
        Returns the receiver operating characteristic (ROC) curve,
        which is an Dataframe having two fields (FPR, TPR) with
        (0.0, 0.0) prepended and (1.0, 1.0) appended to it.

        .. seealso:: `Wikipedia reference \
        <http://en.wikipedia.org/wiki/Receiver_operating_characteristic>`_

        Note: This ignores instance weights (setting all to 1.0) from
        `LogisticRegression.weightCol`. This will change in later Spark
        versions.
        """
        return self._call_java("roc")

    @property
    @since("2.0.0")
    def areaUnderROC(self):
        """
        Computes the area under the receiver operating characteristic
        (ROC) curve.

        Note: This ignores instance weights (setting all to 1.0) from
        `LogisticRegression.weightCol`. This will change in later Spark
        versions.
        """
        return self._call_java("areaUnderROC")

    @property
    @since("2.0.0")
    def pr(self):
        """
        Returns the precision-recall curve, which is an Dataframe
        containing two fields recall, precision with (0.0, 1.0) prepended
        to it.

        Note: This ignores instance weights (setting all to 1.0) from
        `LogisticRegression.weightCol`. This will change in later Spark
        versions.
        """
        return self._call_java("pr")

    @property
    @since("2.0.0")
    def fMeasureByThreshold(self):
        """
        Returns a dataframe with two fields (threshold, F-Measure) curve
        with beta = 1.0.

        Note: This ignores instance weights (setting all to 1.0) from
        `LogisticRegression.weightCol`. This will change in later Spark
        versions.
        """
        return self._call_java("fMeasureByThreshold")

    @property
    @since("2.0.0")
    def precisionByThreshold(self):
        """
        Returns a dataframe with two fields (threshold, precision) curve.
        Every possible probability obtained in transforming the dataset
        are used as thresholds used in calculating the precision.

        Note: This ignores instance weights (setting all to 1.0) from
        `LogisticRegression.weightCol`. This will change in later Spark
        versions.
        """
        return self._call_java("precisionByThreshold")

    @property
    @since("2.0.0")
    def recallByThreshold(self):
        """
        Returns a dataframe with two fields (threshold, recall) curve.
        Every possible probability obtained in transforming the dataset
        are used as thresholds used in calculating the recall.

        Note: This ignores instance weights (setting all to 1.0) from
        `LogisticRegression.weightCol`. This will change in later Spark
        versions.
        """
        return self._call_java("recallByThreshold")


@inherit_doc
class BinaryLogisticRegressionTrainingSummary(BinaryLogisticRegressionSummary,
                                              LogisticRegressionTrainingSummary):
    """
    .. note:: Experimental

    Binary Logistic regression training results for a given model.

    .. versionadded:: 2.0.0
    """
    pass


class TreeClassifierParams(object):
    """
    Private class to track supported impurity measures.

    .. versionadded:: 1.4.0
    """
    supportedImpurities = ["entropy", "gini"]

    impurity = Param(Params._dummy(), "impurity",
                     "Criterion used for information gain calculation (case-insensitive). " +
                     "Supported options: " +
                     ", ".join(supportedImpurities), typeConverter=TypeConverters.toString)

    def __init__(self):
        super(TreeClassifierParams, self).__init__()

    @since("1.6.0")
    def setImpurity(self, value):
        """
        Sets the value of :py:attr:`impurity`.
        """
        return self._set(impurity=value)

    @since("1.6.0")
    def getImpurity(self):
        """
        Gets the value of impurity or its default value.
        """
        return self.getOrDefault(self.impurity)


class GBTParams(TreeEnsembleParams):
    """
    Private class to track supported GBT params.

    .. versionadded:: 1.4.0
    """
    supportedLossTypes = ["logistic"]


@inherit_doc
class DecisionTreeClassifier(JavaEstimator, HasFeaturesCol, HasLabelCol, HasPredictionCol,
                             HasProbabilityCol, HasRawPredictionCol, DecisionTreeParams,
                             TreeClassifierParams, HasCheckpointInterval, HasSeed, JavaMLWritable,
                             JavaMLReadable):
    """
    `Decision tree <http://en.wikipedia.org/wiki/Decision_tree_learning>`_
    learning algorithm for classification.
    It supports both binary and multiclass labels, as well as both continuous and categorical
    features.

    >>> from pyspark.ml.linalg import Vectors
    >>> from pyspark.ml.feature import StringIndexer
    >>> df = spark.createDataFrame([
    ...     (1.0, Vectors.dense(1.0)),
    ...     (0.0, Vectors.sparse(1, [], []))], ["label", "features"])
    >>> stringIndexer = StringIndexer(inputCol="label", outputCol="indexed")
    >>> si_model = stringIndexer.fit(df)
    >>> td = si_model.transform(df)
    >>> dt = DecisionTreeClassifier(maxDepth=2, labelCol="indexed")
    >>> model = dt.fit(td)
    >>> model.numNodes
    3
    >>> model.depth
    1
    >>> model.featureImportances
    SparseVector(1, {0: 1.0})
<<<<<<< HEAD
    >>> model.numFeatures
    1
    >>> model.numClasses
    2
=======
    >>> print(model.toDebugString)
    DecisionTreeClassificationModel (uid=...) of depth 1 with 3 nodes...
>>>>>>> b1cc7da3
    >>> test0 = spark.createDataFrame([(Vectors.dense(-1.0),)], ["features"])
    >>> result = model.transform(test0).head()
    >>> result.prediction
    0.0
    >>> result.probability
    DenseVector([1.0, 0.0])
    >>> result.rawPrediction
    DenseVector([1.0, 0.0])
    >>> test1 = spark.createDataFrame([(Vectors.sparse(1, [0], [1.0]),)], ["features"])
    >>> model.transform(test1).head().prediction
    1.0

    >>> dtc_path = temp_path + "/dtc"
    >>> dt.save(dtc_path)
    >>> dt2 = DecisionTreeClassifier.load(dtc_path)
    >>> dt2.getMaxDepth()
    2
    >>> model_path = temp_path + "/dtc_model"
    >>> model.save(model_path)
    >>> model2 = DecisionTreeClassificationModel.load(model_path)
    >>> model.featureImportances == model2.featureImportances
    True

    .. versionadded:: 1.4.0
    """

    @keyword_only
    def __init__(self, featuresCol="features", labelCol="label", predictionCol="prediction",
                 probabilityCol="probability", rawPredictionCol="rawPrediction",
                 maxDepth=5, maxBins=32, minInstancesPerNode=1, minInfoGain=0.0,
                 maxMemoryInMB=256, cacheNodeIds=False, checkpointInterval=10, impurity="gini",
                 seed=None):
        """
        __init__(self, featuresCol="features", labelCol="label", predictionCol="prediction", \
                 probabilityCol="probability", rawPredictionCol="rawPrediction", \
                 maxDepth=5, maxBins=32, minInstancesPerNode=1, minInfoGain=0.0, \
                 maxMemoryInMB=256, cacheNodeIds=False, checkpointInterval=10, impurity="gini", \
                 seed=None)
        """
        super(DecisionTreeClassifier, self).__init__()
        self._java_obj = self._new_java_obj(
            "org.apache.spark.ml.classification.DecisionTreeClassifier", self.uid)
        self._setDefault(maxDepth=5, maxBins=32, minInstancesPerNode=1, minInfoGain=0.0,
                         maxMemoryInMB=256, cacheNodeIds=False, checkpointInterval=10,
                         impurity="gini")
        kwargs = self.__init__._input_kwargs
        self.setParams(**kwargs)

    @keyword_only
    @since("1.4.0")
    def setParams(self, featuresCol="features", labelCol="label", predictionCol="prediction",
                  probabilityCol="probability", rawPredictionCol="rawPrediction",
                  maxDepth=5, maxBins=32, minInstancesPerNode=1, minInfoGain=0.0,
                  maxMemoryInMB=256, cacheNodeIds=False, checkpointInterval=10,
                  impurity="gini", seed=None):
        """
        setParams(self, featuresCol="features", labelCol="label", predictionCol="prediction", \
                  probabilityCol="probability", rawPredictionCol="rawPrediction", \
                  maxDepth=5, maxBins=32, minInstancesPerNode=1, minInfoGain=0.0, \
                  maxMemoryInMB=256, cacheNodeIds=False, checkpointInterval=10, impurity="gini", \
                  seed=None)
        Sets params for the DecisionTreeClassifier.
        """
        kwargs = self.setParams._input_kwargs
        return self._set(**kwargs)

    def _create_model(self, java_model):
        return DecisionTreeClassificationModel(java_model)


@inherit_doc
class DecisionTreeClassificationModel(DecisionTreeModel, JavaClassificationModel, JavaMLWritable,
                                      JavaMLReadable):
    """
    .. note:: Experimental

    Model fitted by DecisionTreeClassifier.

    .. versionadded:: 1.4.0
    """

    @property
    @since("2.0.0")
    def featureImportances(self):
        """
        Estimate of the importance of each feature.

        This generalizes the idea of "Gini" importance to other losses,
        following the explanation of Gini importance from "Random Forests" documentation
        by Leo Breiman and Adele Cutler, and following the implementation from scikit-learn.

        This feature importance is calculated as follows:
          - importance(feature j) = sum (over nodes which split on feature j) of the gain,
            where gain is scaled by the number of instances passing through node
          - Normalize importances for tree to sum to 1.

        Note: Feature importance for single decision trees can have high variance due to
              correlated predictor variables. Consider using a :py:class:`RandomForestClassifier`
              to determine feature importance instead.
        """
        return self._call_java("featureImportances")


@inherit_doc
class RandomForestClassifier(JavaEstimator, HasFeaturesCol, HasLabelCol, HasPredictionCol, HasSeed,
                             HasRawPredictionCol, HasProbabilityCol,
                             RandomForestParams, TreeClassifierParams, HasCheckpointInterval,
                             JavaMLWritable, JavaMLReadable):
    """
    `Random Forest <http://en.wikipedia.org/wiki/Random_forest>`_
    learning algorithm for classification.
    It supports both binary and multiclass labels, as well as both continuous and categorical
    features.

    >>> import numpy
    >>> from numpy import allclose
    >>> from pyspark.ml.linalg import Vectors
    >>> from pyspark.ml.feature import StringIndexer
    >>> df = spark.createDataFrame([
    ...     (1.0, Vectors.dense(1.0)),
    ...     (0.0, Vectors.sparse(1, [], []))], ["label", "features"])
    >>> stringIndexer = StringIndexer(inputCol="label", outputCol="indexed")
    >>> si_model = stringIndexer.fit(df)
    >>> td = si_model.transform(df)
    >>> rf = RandomForestClassifier(numTrees=3, maxDepth=2, labelCol="indexed", seed=42)
    >>> model = rf.fit(td)
    >>> model.featureImportances
    SparseVector(1, {0: 1.0})
    >>> allclose(model.treeWeights, [1.0, 1.0, 1.0])
    True
    >>> test0 = spark.createDataFrame([(Vectors.dense(-1.0),)], ["features"])
    >>> result = model.transform(test0).head()
    >>> result.prediction
    0.0
    >>> numpy.argmax(result.probability)
    0
    >>> numpy.argmax(result.rawPrediction)
    0
    >>> test1 = spark.createDataFrame([(Vectors.sparse(1, [0], [1.0]),)], ["features"])
    >>> model.transform(test1).head().prediction
    1.0
    >>> model.trees
    [DecisionTreeClassificationModel (uid=...) of depth..., DecisionTreeClassificationModel...]
    >>> rfc_path = temp_path + "/rfc"
    >>> rf.save(rfc_path)
    >>> rf2 = RandomForestClassifier.load(rfc_path)
    >>> rf2.getNumTrees()
    3
    >>> model_path = temp_path + "/rfc_model"
    >>> model.save(model_path)
    >>> model2 = RandomForestClassificationModel.load(model_path)
    >>> model.featureImportances == model2.featureImportances
    True

    .. versionadded:: 1.4.0
    """

    @keyword_only
    def __init__(self, featuresCol="features", labelCol="label", predictionCol="prediction",
                 probabilityCol="probability", rawPredictionCol="rawPrediction",
                 maxDepth=5, maxBins=32, minInstancesPerNode=1, minInfoGain=0.0,
                 maxMemoryInMB=256, cacheNodeIds=False, checkpointInterval=10, impurity="gini",
                 numTrees=20, featureSubsetStrategy="auto", seed=None):
        """
        __init__(self, featuresCol="features", labelCol="label", predictionCol="prediction", \
                 probabilityCol="probability", rawPredictionCol="rawPrediction", \
                 maxDepth=5, maxBins=32, minInstancesPerNode=1, minInfoGain=0.0, \
                 maxMemoryInMB=256, cacheNodeIds=False, checkpointInterval=10, impurity="gini", \
                 numTrees=20, featureSubsetStrategy="auto", seed=None)
        """
        super(RandomForestClassifier, self).__init__()
        self._java_obj = self._new_java_obj(
            "org.apache.spark.ml.classification.RandomForestClassifier", self.uid)
        self._setDefault(maxDepth=5, maxBins=32, minInstancesPerNode=1, minInfoGain=0.0,
                         maxMemoryInMB=256, cacheNodeIds=False, checkpointInterval=10, seed=None,
                         impurity="gini", numTrees=20, featureSubsetStrategy="auto")
        kwargs = self.__init__._input_kwargs
        self.setParams(**kwargs)

    @keyword_only
    @since("1.4.0")
    def setParams(self, featuresCol="features", labelCol="label", predictionCol="prediction",
                  probabilityCol="probability", rawPredictionCol="rawPrediction",
                  maxDepth=5, maxBins=32, minInstancesPerNode=1, minInfoGain=0.0,
                  maxMemoryInMB=256, cacheNodeIds=False, checkpointInterval=10, seed=None,
                  impurity="gini", numTrees=20, featureSubsetStrategy="auto"):
        """
        setParams(self, featuresCol="features", labelCol="label", predictionCol="prediction", \
                 probabilityCol="probability", rawPredictionCol="rawPrediction", \
                  maxDepth=5, maxBins=32, minInstancesPerNode=1, minInfoGain=0.0, \
                  maxMemoryInMB=256, cacheNodeIds=False, checkpointInterval=10, seed=None, \
                  impurity="gini", numTrees=20, featureSubsetStrategy="auto")
        Sets params for linear classification.
        """
        kwargs = self.setParams._input_kwargs
        return self._set(**kwargs)

    def _create_model(self, java_model):
        return RandomForestClassificationModel(java_model)


class RandomForestClassificationModel(TreeEnsembleModels, JavaClassificationModel, JavaMLWritable,
                                      JavaMLReadable):
    """
    Model fitted by RandomForestClassifier.

    .. versionadded:: 1.4.0
    """

    @property
    @since("2.0.0")
    def featureImportances(self):
        """
        Estimate of the importance of each feature.

        Each feature's importance is the average of its importance across all trees in the ensemble
        The importance vector is normalized to sum to 1. This method is suggested by Hastie et al.
        (Hastie, Tibshirani, Friedman. "The Elements of Statistical Learning, 2nd Edition." 2001.)
        and follows the implementation from scikit-learn.

        .. seealso:: :py:attr:`DecisionTreeClassificationModel.featureImportances`
        """
        return self._call_java("featureImportances")

    @property
    @since("2.0.0")
    def trees(self):
        """Trees in this ensemble. Warning: These have null parent Estimators."""
        return [DecisionTreeClassificationModel(m) for m in list(self._call_java("trees"))]


@inherit_doc
class GBTClassifier(JavaEstimator, HasFeaturesCol, HasLabelCol, HasPredictionCol, HasMaxIter,
                    GBTParams, HasCheckpointInterval, HasStepSize, HasSeed, JavaMLWritable,
                    JavaMLReadable):
    """
    `Gradient-Boosted Trees (GBTs) <http://en.wikipedia.org/wiki/Gradient_boosting>`_
    learning algorithm for classification.
    It supports binary labels, as well as both continuous and categorical features.
    Note: Multiclass labels are not currently supported.

    The implementation is based upon: J.H. Friedman. "Stochastic Gradient Boosting." 1999.

    Notes on Gradient Boosting vs. TreeBoost:
    - This implementation is for Stochastic Gradient Boosting, not for TreeBoost.
    - Both algorithms learn tree ensembles by minimizing loss functions.
    - TreeBoost (Friedman, 1999) additionally modifies the outputs at tree leaf nodes
    based on the loss function, whereas the original gradient boosting method does not.
    - We expect to implement TreeBoost in the future:
    `SPARK-4240 <https://issues.apache.org/jira/browse/SPARK-4240>`_

    >>> from numpy import allclose
    >>> from pyspark.ml.linalg import Vectors
    >>> from pyspark.ml.feature import StringIndexer
    >>> df = spark.createDataFrame([
    ...     (1.0, Vectors.dense(1.0)),
    ...     (0.0, Vectors.sparse(1, [], []))], ["label", "features"])
    >>> stringIndexer = StringIndexer(inputCol="label", outputCol="indexed")
    >>> si_model = stringIndexer.fit(df)
    >>> td = si_model.transform(df)
    >>> gbt = GBTClassifier(maxIter=5, maxDepth=2, labelCol="indexed", seed=42)
    >>> model = gbt.fit(td)
    >>> model.featureImportances
    SparseVector(1, {0: 1.0})
    >>> allclose(model.treeWeights, [1.0, 0.1, 0.1, 0.1, 0.1])
    True
    >>> test0 = spark.createDataFrame([(Vectors.dense(-1.0),)], ["features"])
    >>> model.transform(test0).head().prediction
    0.0
    >>> test1 = spark.createDataFrame([(Vectors.sparse(1, [0], [1.0]),)], ["features"])
    >>> model.transform(test1).head().prediction
    1.0
    >>> model.totalNumNodes
    15
    >>> print(model.toDebugString)
    GBTClassificationModel (uid=...)...with 5 trees...
    >>> gbtc_path = temp_path + "gbtc"
    >>> gbt.save(gbtc_path)
    >>> gbt2 = GBTClassifier.load(gbtc_path)
    >>> gbt2.getMaxDepth()
    2
    >>> model_path = temp_path + "gbtc_model"
    >>> model.save(model_path)
    >>> model2 = GBTClassificationModel.load(model_path)
    >>> model.featureImportances == model2.featureImportances
    True
    >>> model.treeWeights == model2.treeWeights
    True

    .. versionadded:: 1.4.0
    """

    lossType = Param(Params._dummy(), "lossType",
                     "Loss function which GBT tries to minimize (case-insensitive). " +
                     "Supported options: " + ", ".join(GBTParams.supportedLossTypes),
                     typeConverter=TypeConverters.toString)

    @keyword_only
    def __init__(self, featuresCol="features", labelCol="label", predictionCol="prediction",
                 maxDepth=5, maxBins=32, minInstancesPerNode=1, minInfoGain=0.0,
                 maxMemoryInMB=256, cacheNodeIds=False, checkpointInterval=10, lossType="logistic",
                 maxIter=20, stepSize=0.1, seed=None):
        """
        __init__(self, featuresCol="features", labelCol="label", predictionCol="prediction", \
                 maxDepth=5, maxBins=32, minInstancesPerNode=1, minInfoGain=0.0, \
                 maxMemoryInMB=256, cacheNodeIds=False, checkpointInterval=10, \
                 lossType="logistic", maxIter=20, stepSize=0.1, seed=None)
        """
        super(GBTClassifier, self).__init__()
        self._java_obj = self._new_java_obj(
            "org.apache.spark.ml.classification.GBTClassifier", self.uid)
        self._setDefault(maxDepth=5, maxBins=32, minInstancesPerNode=1, minInfoGain=0.0,
                         maxMemoryInMB=256, cacheNodeIds=False, checkpointInterval=10,
                         lossType="logistic", maxIter=20, stepSize=0.1, seed=None)
        kwargs = self.__init__._input_kwargs
        self.setParams(**kwargs)

    @keyword_only
    @since("1.4.0")
    def setParams(self, featuresCol="features", labelCol="label", predictionCol="prediction",
                  maxDepth=5, maxBins=32, minInstancesPerNode=1, minInfoGain=0.0,
                  maxMemoryInMB=256, cacheNodeIds=False, checkpointInterval=10,
                  lossType="logistic", maxIter=20, stepSize=0.1, seed=None):
        """
        setParams(self, featuresCol="features", labelCol="label", predictionCol="prediction", \
                  maxDepth=5, maxBins=32, minInstancesPerNode=1, minInfoGain=0.0, \
                  maxMemoryInMB=256, cacheNodeIds=False, checkpointInterval=10, \
                  lossType="logistic", maxIter=20, stepSize=0.1, seed=None)
        Sets params for Gradient Boosted Tree Classification.
        """
        kwargs = self.setParams._input_kwargs
        return self._set(**kwargs)

    def _create_model(self, java_model):
        return GBTClassificationModel(java_model)

    @since("1.4.0")
    def setLossType(self, value):
        """
        Sets the value of :py:attr:`lossType`.
        """
        return self._set(lossType=value)

    @since("1.4.0")
    def getLossType(self):
        """
        Gets the value of lossType or its default value.
        """
        return self.getOrDefault(self.lossType)


class GBTClassificationModel(TreeEnsembleModels, JavaPredictionModel, JavaMLWritable,
                             JavaMLReadable):
    """
    Model fitted by GBTClassifier.

    .. versionadded:: 1.4.0
    """

    @property
    @since("2.0.0")
    def featureImportances(self):
        """
        Estimate of the importance of each feature.

        Each feature's importance is the average of its importance across all trees in the ensemble
        The importance vector is normalized to sum to 1. This method is suggested by Hastie et al.
        (Hastie, Tibshirani, Friedman. "The Elements of Statistical Learning, 2nd Edition." 2001.)
        and follows the implementation from scikit-learn.

        .. seealso:: :py:attr:`DecisionTreeClassificationModel.featureImportances`
        """
        return self._call_java("featureImportances")

    @property
    @since("2.0.0")
    def trees(self):
        """Trees in this ensemble. Warning: These have null parent Estimators."""
        return [DecisionTreeRegressionModel(m) for m in list(self._call_java("trees"))]


@inherit_doc
class NaiveBayes(JavaEstimator, HasFeaturesCol, HasLabelCol, HasPredictionCol, HasProbabilityCol,
                 HasRawPredictionCol, HasThresholds, JavaMLWritable, JavaMLReadable):
    """
    Naive Bayes Classifiers.
    It supports both Multinomial and Bernoulli NB. `Multinomial NB
    <http://nlp.stanford.edu/IR-book/html/htmledition/naive-bayes-text-classification-1.html>`_
    can handle finitely supported discrete data. For example, by converting documents into
    TF-IDF vectors, it can be used for document classification. By making every vector a
    binary (0/1) data, it can also be used as `Bernoulli NB
    <http://nlp.stanford.edu/IR-book/html/htmledition/the-bernoulli-model-1.html>`_.
    The input feature values must be nonnegative.

    >>> from pyspark.sql import Row
    >>> from pyspark.ml.linalg import Vectors
    >>> df = spark.createDataFrame([
    ...     Row(label=0.0, features=Vectors.dense([0.0, 0.0])),
    ...     Row(label=0.0, features=Vectors.dense([0.0, 1.0])),
    ...     Row(label=1.0, features=Vectors.dense([1.0, 0.0]))])
    >>> nb = NaiveBayes(smoothing=1.0, modelType="multinomial")
    >>> model = nb.fit(df)
    >>> model.pi
    DenseVector([-0.51..., -0.91...])
    >>> model.theta
    DenseMatrix(2, 2, [-1.09..., -0.40..., -0.40..., -1.09...], 1)
    >>> test0 = sc.parallelize([Row(features=Vectors.dense([1.0, 0.0]))]).toDF()
    >>> result = model.transform(test0).head()
    >>> result.prediction
    1.0
    >>> result.probability
    DenseVector([0.42..., 0.57...])
    >>> result.rawPrediction
    DenseVector([-1.60..., -1.32...])
    >>> test1 = sc.parallelize([Row(features=Vectors.sparse(2, [0], [1.0]))]).toDF()
    >>> model.transform(test1).head().prediction
    1.0
    >>> nb_path = temp_path + "/nb"
    >>> nb.save(nb_path)
    >>> nb2 = NaiveBayes.load(nb_path)
    >>> nb2.getSmoothing()
    1.0
    >>> model_path = temp_path + "/nb_model"
    >>> model.save(model_path)
    >>> model2 = NaiveBayesModel.load(model_path)
    >>> model.pi == model2.pi
    True
    >>> model.theta == model2.theta
    True
    >>> nb = nb.setThresholds([0.01, 10.00])
    >>> model3 = nb.fit(df)
    >>> result = model3.transform(test0).head()
    >>> result.prediction
    0.0

    .. versionadded:: 1.5.0
    """

    smoothing = Param(Params._dummy(), "smoothing", "The smoothing parameter, should be >= 0, " +
                      "default is 1.0", typeConverter=TypeConverters.toFloat)
    modelType = Param(Params._dummy(), "modelType", "The model type which is a string " +
                      "(case-sensitive). Supported options: multinomial (default) and bernoulli.",
                      typeConverter=TypeConverters.toString)

    @keyword_only
    def __init__(self, featuresCol="features", labelCol="label", predictionCol="prediction",
                 probabilityCol="probability", rawPredictionCol="rawPrediction", smoothing=1.0,
                 modelType="multinomial", thresholds=None):
        """
        __init__(self, featuresCol="features", labelCol="label", predictionCol="prediction", \
                 probabilityCol="probability", rawPredictionCol="rawPrediction", smoothing=1.0, \
                 modelType="multinomial", thresholds=None)
        """
        super(NaiveBayes, self).__init__()
        self._java_obj = self._new_java_obj(
            "org.apache.spark.ml.classification.NaiveBayes", self.uid)
        self._setDefault(smoothing=1.0, modelType="multinomial")
        kwargs = self.__init__._input_kwargs
        self.setParams(**kwargs)

    @keyword_only
    @since("1.5.0")
    def setParams(self, featuresCol="features", labelCol="label", predictionCol="prediction",
                  probabilityCol="probability", rawPredictionCol="rawPrediction", smoothing=1.0,
                  modelType="multinomial", thresholds=None):
        """
        setParams(self, featuresCol="features", labelCol="label", predictionCol="prediction", \
                  probabilityCol="probability", rawPredictionCol="rawPrediction", smoothing=1.0, \
                  modelType="multinomial", thresholds=None)
        Sets params for Naive Bayes.
        """
        kwargs = self.setParams._input_kwargs
        return self._set(**kwargs)

    def _create_model(self, java_model):
        return NaiveBayesModel(java_model)

    @since("1.5.0")
    def setSmoothing(self, value):
        """
        Sets the value of :py:attr:`smoothing`.
        """
        return self._set(smoothing=value)

    @since("1.5.0")
    def getSmoothing(self):
        """
        Gets the value of smoothing or its default value.
        """
        return self.getOrDefault(self.smoothing)

    @since("1.5.0")
    def setModelType(self, value):
        """
        Sets the value of :py:attr:`modelType`.
        """
        return self._set(modelType=value)

    @since("1.5.0")
    def getModelType(self):
        """
        Gets the value of modelType or its default value.
        """
        return self.getOrDefault(self.modelType)


class NaiveBayesModel(JavaModel, JavaClassificationModel, JavaMLWritable, JavaMLReadable):
    """
    Model fitted by NaiveBayes.

    .. versionadded:: 1.5.0
    """

    @property
    @since("1.5.0")
    def pi(self):
        """
        log of class priors.
        """
        return self._call_java("pi")

    @property
    @since("1.5.0")
    def theta(self):
        """
        log of class conditional probabilities.
        """
        return self._call_java("theta")


@inherit_doc
class MultilayerPerceptronClassifier(JavaEstimator, HasFeaturesCol, HasLabelCol, HasPredictionCol,
                                     HasMaxIter, HasTol, HasSeed, JavaMLWritable, JavaMLReadable):
    """
    Classifier trainer based on the Multilayer Perceptron.
    Each layer has sigmoid activation function, output layer has softmax.
    Number of inputs has to be equal to the size of feature vectors.
    Number of outputs has to be equal to the total number of labels.

    >>> from pyspark.ml.linalg import Vectors
    >>> df = spark.createDataFrame([
    ...     (0.0, Vectors.dense([0.0, 0.0])),
    ...     (1.0, Vectors.dense([0.0, 1.0])),
    ...     (1.0, Vectors.dense([1.0, 0.0])),
    ...     (0.0, Vectors.dense([1.0, 1.0]))], ["label", "features"])
    >>> mlp = MultilayerPerceptronClassifier(maxIter=100, layers=[2, 5, 2], blockSize=1, seed=123)
    >>> model = mlp.fit(df)
    >>> model.layers
    [2, 5, 2]
    >>> model.weights.size
    27
    >>> testDF = spark.createDataFrame([
    ...     (Vectors.dense([1.0, 0.0]),),
    ...     (Vectors.dense([0.0, 0.0]),)], ["features"])
    >>> model.transform(testDF).show()
    +---------+----------+
    | features|prediction|
    +---------+----------+
    |[1.0,0.0]|       1.0|
    |[0.0,0.0]|       0.0|
    +---------+----------+
    ...
    >>> mlp_path = temp_path + "/mlp"
    >>> mlp.save(mlp_path)
    >>> mlp2 = MultilayerPerceptronClassifier.load(mlp_path)
    >>> mlp2.getBlockSize()
    1
    >>> model_path = temp_path + "/mlp_model"
    >>> model.save(model_path)
    >>> model2 = MultilayerPerceptronClassificationModel.load(model_path)
    >>> model.layers == model2.layers
    True
    >>> model.weights == model2.weights
    True

    .. versionadded:: 1.6.0
    """

    layers = Param(Params._dummy(), "layers", "Sizes of layers from input layer to output layer " +
                   "E.g., Array(780, 100, 10) means 780 inputs, one hidden layer with 100 " +
                   "neurons and output layer of 10 neurons.",
                   typeConverter=TypeConverters.toListInt)
    blockSize = Param(Params._dummy(), "blockSize", "Block size for stacking input data in " +
                      "matrices. Data is stacked within partitions. If block size is more than " +
                      "remaining data in a partition then it is adjusted to the size of this " +
                      "data. Recommended size is between 10 and 1000, default is 128.",
                      typeConverter=TypeConverters.toInt)

    @keyword_only
    def __init__(self, featuresCol="features", labelCol="label", predictionCol="prediction",
                 maxIter=100, tol=1e-4, seed=None, layers=None, blockSize=128):
        """
        __init__(self, featuresCol="features", labelCol="label", predictionCol="prediction", \
                 maxIter=100, tol=1e-4, seed=None, layers=None, blockSize=128)
        """
        super(MultilayerPerceptronClassifier, self).__init__()
        self._java_obj = self._new_java_obj(
            "org.apache.spark.ml.classification.MultilayerPerceptronClassifier", self.uid)
        self._setDefault(maxIter=100, tol=1E-4, blockSize=128)
        kwargs = self.__init__._input_kwargs
        self.setParams(**kwargs)

    @keyword_only
    @since("1.6.0")
    def setParams(self, featuresCol="features", labelCol="label", predictionCol="prediction",
                  maxIter=100, tol=1e-4, seed=None, layers=None, blockSize=128):
        """
        setParams(self, featuresCol="features", labelCol="label", predictionCol="prediction", \
                  maxIter=100, tol=1e-4, seed=None, layers=None, blockSize=128)
        Sets params for MultilayerPerceptronClassifier.
        """
        kwargs = self.setParams._input_kwargs
        return self._set(**kwargs)

    def _create_model(self, java_model):
        return MultilayerPerceptronClassificationModel(java_model)

    @since("1.6.0")
    def setLayers(self, value):
        """
        Sets the value of :py:attr:`layers`.
        """
        return self._set(layers=value)

    @since("1.6.0")
    def getLayers(self):
        """
        Gets the value of layers or its default value.
        """
        return self.getOrDefault(self.layers)

    @since("1.6.0")
    def setBlockSize(self, value):
        """
        Sets the value of :py:attr:`blockSize`.
        """
        return self._set(blockSize=value)

    @since("1.6.0")
    def getBlockSize(self):
        """
        Gets the value of blockSize or its default value.
        """
        return self.getOrDefault(self.blockSize)


class MultilayerPerceptronClassificationModel(JavaModel, JavaPredictionModel, JavaMLWritable,
                                              JavaMLReadable):
    """
    Model fitted by MultilayerPerceptronClassifier.

    .. versionadded:: 1.6.0
    """

    @property
    @since("1.6.0")
    def layers(self):
        """
        array of layer sizes including input and output layers.
        """
        return self._call_java("javaLayers")

    @property
    @since("1.6.0")
    def weights(self):
        """
        vector of initial weights for the model that consists of the weights of layers.
        """
        return self._call_java("weights")


class OneVsRestParams(HasFeaturesCol, HasLabelCol, HasPredictionCol):
    """
    Parameters for OneVsRest and OneVsRestModel.
    """

    classifier = Param(Params._dummy(), "classifier", "base binary classifier")

    @since("2.0.0")
    def setClassifier(self, value):
        """
        Sets the value of :py:attr:`classifier`.

        .. note:: Only LogisticRegression and NaiveBayes are supported now.
        """
        return self._set(classifier=value)

    @since("2.0.0")
    def getClassifier(self):
        """
        Gets the value of classifier or its default value.
        """
        return self.getOrDefault(self.classifier)


@inherit_doc
class OneVsRest(Estimator, OneVsRestParams, MLReadable, MLWritable):
    """
    Reduction of Multiclass Classification to Binary Classification.
    Performs reduction using one against all strategy.
    For a multiclass classification with k classes, train k models (one per class).
    Each example is scored against all k models and the model with highest score
    is picked to label the example.

    >>> from pyspark.sql import Row
    >>> from pyspark.ml.linalg import Vectors
    >>> df = sc.parallelize([
    ...     Row(label=0.0, features=Vectors.dense(1.0, 0.8)),
    ...     Row(label=1.0, features=Vectors.sparse(2, [], [])),
    ...     Row(label=2.0, features=Vectors.dense(0.5, 0.5))]).toDF()
    >>> lr = LogisticRegression(maxIter=5, regParam=0.01)
    >>> ovr = OneVsRest(classifier=lr)
    >>> model = ovr.fit(df)
    >>> [x.coefficients for x in model.models]
    [DenseVector([3.3925, 1.8785]), DenseVector([-4.3016, -6.3163]), DenseVector([-4.5855, 6.1785])]
    >>> [x.intercept for x in model.models]
    [-3.6474708290602034, 2.5507881951814495, -1.1016513228162115]
    >>> test0 = sc.parallelize([Row(features=Vectors.dense(-1.0, 0.0))]).toDF()
    >>> model.transform(test0).head().prediction
    1.0
    >>> test1 = sc.parallelize([Row(features=Vectors.sparse(2, [0], [1.0]))]).toDF()
    >>> model.transform(test1).head().prediction
    0.0
    >>> test2 = sc.parallelize([Row(features=Vectors.dense(0.5, 0.4))]).toDF()
    >>> model.transform(test2).head().prediction
    2.0

    .. versionadded:: 2.0.0
    """

    @keyword_only
    def __init__(self, featuresCol="features", labelCol="label", predictionCol="prediction",
                 classifier=None):
        """
        __init__(self, featuresCol="features", labelCol="label", predictionCol="prediction", \
                 classifier=None)
        """
        super(OneVsRest, self).__init__()
        kwargs = self.__init__._input_kwargs
        self._set(**kwargs)

    @keyword_only
    @since("2.0.0")
    def setParams(self, featuresCol=None, labelCol=None, predictionCol=None, classifier=None):
        """
        setParams(self, featuresCol=None, labelCol=None, predictionCol=None, classifier=None):
        Sets params for OneVsRest.
        """
        kwargs = self.setParams._input_kwargs
        return self._set(**kwargs)

    def _fit(self, dataset):
        labelCol = self.getLabelCol()
        featuresCol = self.getFeaturesCol()
        predictionCol = self.getPredictionCol()
        classifier = self.getClassifier()
        assert isinstance(classifier, HasRawPredictionCol),\
            "Classifier %s doesn't extend from HasRawPredictionCol." % type(classifier)

        numClasses = int(dataset.agg({labelCol: "max"}).head()["max("+labelCol+")"]) + 1

        multiclassLabeled = dataset.select(labelCol, featuresCol)

        # persist if underlying dataset is not persistent.
        handlePersistence = \
            dataset.rdd.getStorageLevel() == StorageLevel(False, False, False, False)
        if handlePersistence:
            multiclassLabeled.persist(StorageLevel.MEMORY_AND_DISK)

        def trainSingleClass(index):
            binaryLabelCol = "mc2b$" + str(index)
            trainingDataset = multiclassLabeled.withColumn(
                binaryLabelCol,
                when(multiclassLabeled[labelCol] == float(index), 1.0).otherwise(0.0))
            paramMap = dict([(classifier.labelCol, binaryLabelCol),
                            (classifier.featuresCol, featuresCol),
                            (classifier.predictionCol, predictionCol)])
            return classifier.fit(trainingDataset, paramMap)

        # TODO: Parallel training for all classes.
        models = [trainSingleClass(i) for i in range(numClasses)]

        if handlePersistence:
            multiclassLabeled.unpersist()

        return self._copyValues(OneVsRestModel(models=models))

    @since("2.0.0")
    def copy(self, extra=None):
        """
        Creates a copy of this instance with a randomly generated uid
        and some extra params. This creates a deep copy of the embedded paramMap,
        and copies the embedded and extra parameters over.

        :param extra: Extra parameters to copy to the new instance
        :return: Copy of this instance
        """
        if extra is None:
            extra = dict()
        newOvr = Params.copy(self, extra)
        if self.isSet(self.classifier):
            newOvr.setClassifier(self.getClassifier().copy(extra))
        return newOvr

    @since("2.0.0")
    def write(self):
        """Returns an MLWriter instance for this ML instance."""
        return JavaMLWriter(self)

    @since("2.0.0")
    def save(self, path):
        """Save this ML instance to the given path, a shortcut of `write().save(path)`."""
        self.write().save(path)

    @classmethod
    @since("2.0.0")
    def read(cls):
        """Returns an MLReader instance for this class."""
        return JavaMLReader(cls)

    @classmethod
    def _from_java(cls, java_stage):
        """
        Given a Java OneVsRest, create and return a Python wrapper of it.
        Used for ML persistence.
        """
        featuresCol = java_stage.getFeaturesCol()
        labelCol = java_stage.getLabelCol()
        predictionCol = java_stage.getPredictionCol()
        classifier = JavaParams._from_java(java_stage.getClassifier())
        py_stage = cls(featuresCol=featuresCol, labelCol=labelCol, predictionCol=predictionCol,
                       classifier=classifier)
        py_stage._resetUid(java_stage.uid())
        return py_stage

    def _to_java(self):
        """
        Transfer this instance to a Java OneVsRest. Used for ML persistence.

        :return: Java object equivalent to this instance.
        """
        _java_obj = JavaParams._new_java_obj("org.apache.spark.ml.classification.OneVsRest",
                                             self.uid)
        _java_obj.setClassifier(self.getClassifier()._to_java())
        _java_obj.setFeaturesCol(self.getFeaturesCol())
        _java_obj.setLabelCol(self.getLabelCol())
        _java_obj.setPredictionCol(self.getPredictionCol())
        return _java_obj


class OneVsRestModel(Model, OneVsRestParams, MLReadable, MLWritable):
    """
    Model fitted by OneVsRest.
    This stores the models resulting from training k binary classifiers: one for each class.
    Each example is scored against all k models, and the model with the highest score
    is picked to label the example.

    .. versionadded:: 2.0.0
    """

    def __init__(self, models):
        super(OneVsRestModel, self).__init__()
        self.models = models

    def _transform(self, dataset):
        # determine the input columns: these need to be passed through
        origCols = dataset.columns

        # add an accumulator column to store predictions of all the models
        accColName = "mbc$acc" + str(uuid.uuid4())
        initUDF = udf(lambda _: [], ArrayType(DoubleType()))
        newDataset = dataset.withColumn(accColName, initUDF(dataset[origCols[0]]))

        # persist if underlying dataset is not persistent.
        handlePersistence = \
            dataset.rdd.getStorageLevel() == StorageLevel(False, False, False, False)
        if handlePersistence:
            newDataset.persist(StorageLevel.MEMORY_AND_DISK)

        # update the accumulator column with the result of prediction of models
        aggregatedDataset = newDataset
        for index, model in enumerate(self.models):
            rawPredictionCol = model._call_java("getRawPredictionCol")
            columns = origCols + [rawPredictionCol, accColName]

            # add temporary column to store intermediate scores and update
            tmpColName = "mbc$tmp" + str(uuid.uuid4())
            updateUDF = udf(
                lambda predictions, prediction: predictions + [prediction.tolist()[1]],
                ArrayType(DoubleType()))
            transformedDataset = model.transform(aggregatedDataset).select(*columns)
            updatedDataset = transformedDataset.withColumn(
                tmpColName,
                updateUDF(transformedDataset[accColName], transformedDataset[rawPredictionCol]))
            newColumns = origCols + [tmpColName]

            # switch out the intermediate column with the accumulator column
            aggregatedDataset = updatedDataset\
                .select(*newColumns).withColumnRenamed(tmpColName, accColName)

        if handlePersistence:
            newDataset.unpersist()

        # output the index of the classifier with highest confidence as prediction
        labelUDF = udf(
            lambda predictions: float(max(enumerate(predictions), key=operator.itemgetter(1))[0]),
            DoubleType())

        # output label and label metadata as prediction
        return aggregatedDataset.withColumn(
            self.getPredictionCol(), labelUDF(aggregatedDataset[accColName])).drop(accColName)

    @since("2.0.0")
    def copy(self, extra=None):
        """
        Creates a copy of this instance with a randomly generated uid
        and some extra params. This creates a deep copy of the embedded paramMap,
        and copies the embedded and extra parameters over.

        :param extra: Extra parameters to copy to the new instance
        :return: Copy of this instance
        """
        if extra is None:
            extra = dict()
        newModel = Params.copy(self, extra)
        newModel.models = [model.copy(extra) for model in self.models]
        return newModel

    @since("2.0.0")
    def write(self):
        """Returns an MLWriter instance for this ML instance."""
        return JavaMLWriter(self)

    @since("2.0.0")
    def save(self, path):
        """Save this ML instance to the given path, a shortcut of `write().save(path)`."""
        self.write().save(path)

    @classmethod
    @since("2.0.0")
    def read(cls):
        """Returns an MLReader instance for this class."""
        return JavaMLReader(cls)

    @classmethod
    def _from_java(cls, java_stage):
        """
        Given a Java OneVsRestModel, create and return a Python wrapper of it.
        Used for ML persistence.
        """
        featuresCol = java_stage.getFeaturesCol()
        labelCol = java_stage.getLabelCol()
        predictionCol = java_stage.getPredictionCol()
        classifier = JavaParams._from_java(java_stage.getClassifier())
        models = [JavaParams._from_java(model) for model in java_stage.models()]
        py_stage = cls(models=models).setPredictionCol(predictionCol).setLabelCol(labelCol)\
            .setFeaturesCol(featuresCol).setClassifier(classifier)
        py_stage._resetUid(java_stage.uid())
        return py_stage

    def _to_java(self):
        """
        Transfer this instance to a Java OneVsRestModel. Used for ML persistence.

        :return: Java object equivalent to this instance.
        """
        java_models = [model._to_java() for model in self.models]
        _java_obj = JavaParams._new_java_obj("org.apache.spark.ml.classification.OneVsRestModel",
                                             self.uid, java_models)
        _java_obj.set("classifier", self.getClassifier()._to_java())
        _java_obj.set("featuresCol", self.getFeaturesCol())
        _java_obj.set("labelCol", self.getLabelCol())
        _java_obj.set("predictionCol", self.getPredictionCol())
        return _java_obj


if __name__ == "__main__":
    import doctest
    import pyspark.ml.classification
    from pyspark.sql import SparkSession
    globs = pyspark.ml.classification.__dict__.copy()
    # The small batch size here ensures that we see multiple batches,
    # even in these small test examples:
    spark = SparkSession.builder\
        .master("local[2]")\
        .appName("ml.classification tests")\
        .getOrCreate()
    sc = spark.sparkContext
    globs['sc'] = sc
    globs['spark'] = spark
    import tempfile
    temp_path = tempfile.mkdtemp()
    globs['temp_path'] = temp_path
    try:
        (failure_count, test_count) = doctest.testmod(globs=globs, optionflags=doctest.ELLIPSIS)
        spark.stop()
    finally:
        from shutil import rmtree
        try:
            rmtree(temp_path)
        except OSError:
            pass
    if failure_count:
        exit(-1)<|MERGE_RESOLUTION|>--- conflicted
+++ resolved
@@ -529,15 +529,12 @@
     1
     >>> model.featureImportances
     SparseVector(1, {0: 1.0})
-<<<<<<< HEAD
     >>> model.numFeatures
     1
     >>> model.numClasses
     2
-=======
     >>> print(model.toDebugString)
     DecisionTreeClassificationModel (uid=...) of depth 1 with 3 nodes...
->>>>>>> b1cc7da3
     >>> test0 = spark.createDataFrame([(Vectors.dense(-1.0),)], ["features"])
     >>> result = model.transform(test0).head()
     >>> result.prediction
