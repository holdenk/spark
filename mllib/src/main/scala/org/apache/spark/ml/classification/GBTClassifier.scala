/*
 * Licensed to the Apache Software Foundation (ASF) under one or more
 * contributor license agreements.  See the NOTICE file distributed with
 * this work for additional information regarding copyright ownership.
 * The ASF licenses this file to You under the Apache License, Version 2.0
 * (the "License"); you may not use this file except in compliance with
 * the License.  You may obtain a copy of the License at
 *
 *    http://www.apache.org/licenses/LICENSE-2.0
 *
 * Unless required by applicable law or agreed to in writing, software
 * distributed under the License is distributed on an "AS IS" BASIS,
 * WITHOUT WARRANTIES OR CONDITIONS OF ANY KIND, either express or implied.
 * See the License for the specific language governing permissions and
 * limitations under the License.
 */

package org.apache.spark.ml.classification

import com.github.fommil.netlib.BLAS.{getInstance => blas}

import org.apache.spark.Logging
import org.apache.spark.annotation.{Experimental, Since}
import org.apache.spark.ml.{PredictionModel, Predictor}
import org.apache.spark.ml.param.{Param, ParamMap}
import org.apache.spark.ml.regression.DecisionTreeRegressionModel
import org.apache.spark.ml.tree.{DecisionTreeModel, GBTParams, TreeClassifierParams, TreeEnsembleModel}
import org.apache.spark.ml.util.{Identifiable, MetadataUtils}
import org.apache.spark.mllib.linalg.Vector
import org.apache.spark.mllib.regression.LabeledPoint
import org.apache.spark.mllib.tree.{GradientBoostedTrees => OldGBT}
import org.apache.spark.mllib.tree.configuration.{Algo => OldAlgo}
import org.apache.spark.mllib.tree.loss.{LogLoss => OldLogLoss, Loss => OldLoss}
import org.apache.spark.mllib.tree.model.{GradientBoostedTreesModel => OldGBTModel}
import org.apache.spark.rdd.RDD
import org.apache.spark.sql.{Row, DataFrame}
import org.apache.spark.sql.functions._
import org.apache.spark.sql.types.DoubleType

/**
 * :: Experimental ::
 * [[http://en.wikipedia.org/wiki/Gradient_boosting Gradient-Boosted Trees (GBTs)]]
 * learning algorithm for classification.
 * It supports binary labels, as well as both continuous and categorical features.
 * Note: Multiclass labels are not currently supported.
 */
@Since("1.4.0")
@Experimental
final class GBTClassifier @Since("1.4.0") (
    @Since("1.4.0") override val uid: String)
  extends Predictor[Vector, GBTClassifier, GBTClassificationModel]
  with GBTParams with TreeClassifierParams with Logging {

  @Since("1.4.0")
  def this() = this(Identifiable.randomUID("gbtc"))

  // Override parameter setters from parent trait for Java API compatibility.

  // Parameters from TreeClassifierParams:

  @Since("1.4.0")
  override def setMaxDepth(value: Int): this.type = super.setMaxDepth(value)

  @Since("1.4.0")
  override def setMaxBins(value: Int): this.type = super.setMaxBins(value)

  @Since("1.4.0")
  override def setMinInstancesPerNode(value: Int): this.type =
    super.setMinInstancesPerNode(value)

  @Since("1.4.0")
  override def setMinInfoGain(value: Double): this.type = super.setMinInfoGain(value)

  @Since("1.4.0")
  override def setMaxMemoryInMB(value: Int): this.type = super.setMaxMemoryInMB(value)

  @Since("1.4.0")
  override def setCacheNodeIds(value: Boolean): this.type = super.setCacheNodeIds(value)

  @Since("1.4.0")
  override def setCheckpointInterval(value: Int): this.type = super.setCheckpointInterval(value)

  /**
   * The impurity setting is ignored for GBT models.
   * Individual trees are built using impurity "Variance."
   */
  @Since("1.4.0")
  override def setImpurity(value: String): this.type = {
    logWarning("GBTClassifier.setImpurity should NOT be used")
    this
  }

  // Parameters from TreeEnsembleParams:

  @Since("1.4.0")
  override def setSubsamplingRate(value: Double): this.type = super.setSubsamplingRate(value)

  @Since("1.4.0")
  override def setSeed(value: Long): this.type = {
    logWarning("The 'seed' parameter is currently ignored by Gradient Boosting.")
    super.setSeed(value)
  }

  // Parameters from GBTParams:

  @Since("1.4.0")
  override def setMaxIter(value: Int): this.type = super.setMaxIter(value)

  @Since("1.4.0")
  override def setStepSize(value: Double): this.type = super.setStepSize(value)

  // Parameters for GBTClassifier:

  /**
   * Loss function which GBT tries to minimize. (case-insensitive)
   * Supported: "logistic"
   * (default = logistic)
   * @group param
   */
  @Since("1.4.0")
  val lossType: Param[String] = new Param[String](this, "lossType", "Loss function which GBT" +
    " tries to minimize (case-insensitive). Supported options:" +
    s" ${GBTClassifier.supportedLossTypes.mkString(", ")}",
    (value: String) => GBTClassifier.supportedLossTypes.contains(value.toLowerCase))

  setDefault(lossType -> "logistic")

  /** @group setParam */
  @Since("1.4.0")
  def setLossType(value: String): this.type = set(lossType, value)

  /** @group getParam */
  @Since("1.4.0")
  def getLossType: String = $(lossType).toLowerCase

  /** (private[ml]) Convert new loss to old loss. */
  override private[ml] def getOldLossType: OldLoss = {
    getLossType match {
      case "logistic" => OldLogLoss
      case _ =>
        // Should never happen because of check in setter method.
        throw new RuntimeException(s"GBTClassifier was given bad loss type: $getLossType")
    }
  }

  override protected def train(dataset: DataFrame): GBTClassificationModel = {
    val categoricalFeatures: Map[Int, Int] =
      MetadataUtils.getCategoricalFeatures(dataset.schema($(featuresCol)))
    val numClasses: Int = MetadataUtils.getNumClasses(dataset.schema($(labelCol))) match {
      case Some(n: Int) => n
      case None => throw new IllegalArgumentException("GBTClassifier was given input" +
        s" with invalid label column ${$(labelCol)}, without the number of classes" +
        " specified. See StringIndexer.")
      // TODO: Automatically index labels: SPARK-7126
    }
    require(numClasses == 2,
      s"GBTClassifier only supports binary classification but was given numClasses = $numClasses")
    val oldDataset: RDD[LabeledPoint] = extractLabeledPoints(dataset)
    val numFeatures = oldDataset.first().features.size
    val boostingStrategy = super.getOldBoostingStrategy(categoricalFeatures, OldAlgo.Classification)
    val oldGBT = new OldGBT(boostingStrategy)
    val oldModel = oldGBT.run(oldDataset)
    GBTClassificationModel.fromOld(oldModel, this, categoricalFeatures, numFeatures)
  }

  @Since("1.4.1")
  override def copy(extra: ParamMap): GBTClassifier = defaultCopy(extra)
}

@Since("1.4.0")
@Experimental
object GBTClassifier {
  // The losses below should be lowercase.
  /** Accessor for supported loss settings: logistic */
  @Since("1.4.0")
  final val supportedLossTypes: Array[String] = Array("logistic").map(_.toLowerCase)
}

/**
 * :: Experimental ::
 * [[http://en.wikipedia.org/wiki/Gradient_boosting Gradient-Boosted Trees (GBTs)]]
 * model for classification.
 * It supports binary labels, as well as both continuous and categorical features.
 * Note: Multiclass labels are not currently supported.
 * @param _trees  Decision trees in the ensemble.
 * @param _treeWeights  Weights for the decision trees in the ensemble.
 */
@Since("1.6.0")
@Experimental
final class GBTClassificationModel private[ml](
    @Since("1.6.0") override val uid: String,
    private val _trees: Array[DecisionTreeRegressionModel],
    private val _treeWeights: Array[Double],
<<<<<<< HEAD
    override val numFeatures: Int,
    val useCodeGen: Boolean = false)
=======
    @Since("1.6.0") override val numFeatures: Int)
>>>>>>> 051c6a06
  extends PredictionModel[Vector, GBTClassificationModel]
  with TreeEnsembleModel with Serializable {

  require(numTrees > 0, "GBTClassificationModel requires at least 1 tree.")
  require(_trees.length == _treeWeights.length, "GBTClassificationModel given trees, treeWeights" +
    s" of non-matching lengths (${_trees.length}, ${_treeWeights.length}, respectively).")

  /**
   * Construct a GBTClassificationModel
   * @param _trees  Decision trees in the ensemble.
   * @param _treeWeights  Weights for the decision trees in the ensemble.
   */
  @Since("1.6.0")
  def this(uid: String, _trees: Array[DecisionTreeRegressionModel], _treeWeights: Array[Double]) =
    this(uid, _trees, _treeWeights, -1)

  @Since("1.4.0")
  override def trees: Array[DecisionTreeModel] = _trees.asInstanceOf[Array[DecisionTreeModel]]

  @Since("1.4.0")
  override def treeWeights: Array[Double] = _treeWeights

  // We use two vals with options rather than lazy vals since we want
  // the codeGen to be eagerly evaluated.
  val treePredictors = useCodeGen match {
    case false => Some(_trees.map(_.predictor()))
    case true => None
  }

  val codeGenPredictors = useCodeGen match {
    case false => None
    case true => Some(_trees.map(_.codeGenPredictor()))
  }

  override protected def transformImpl(dataset: DataFrame): DataFrame = {
    val bcastModel = dataset.sqlContext.sparkContext.broadcast(this)
    val predictUDF = udf { (features: Any) =>
      bcastModel.value.predict(features.asInstanceOf[Vector])
    }
    dataset.withColumn($(predictionCol), predictUDF(col($(featuresCol))))
  }

  override protected def predict(features: Vector): Double = {
    // TODO: When we add a generic Boosting class, handle transform there?  SPARK-7129
    // Classifies by thresholding sum of weighted tree predictions
    val treePredictions: Array[Double] = useCodeGen match {
      case false => treePredictors.get.map(_(features))
      case true => codeGenPredictors.get.map(_.apply(features))
    }
    val prediction = blas.ddot(numTrees, treePredictions, 1, _treeWeights, 1)
    if (prediction > 0.0) 1.0 else 0.0
  }

  @Since("1.4.0")
  override def copy(extra: ParamMap): GBTClassificationModel = {
    copyValues(new GBTClassificationModel(uid, _trees, _treeWeights, numFeatures),
      extra).setParent(parent)
  }

<<<<<<< HEAD
  /**
   * Convert this GBT Model to a model using code generation.
   * There is diminishing returns as the number of trees in the model increases, in DB's testing
   * around ~400 is where it starts to make sense to not use code generation.
   * This may be replaced with a different mechanism to control code generation in future versions.
   */
  @Experimental
  @Since("1.7.0")
  def toCodeGen(): GBTClassificationModel = {
    if (!useCodeGen) {
      val extra = ParamMap.empty
      copyValues(new GBTClassificationModel(uid, _trees, _treeWeights, numFeatures, true),
        extra).setParent(parent)
    } else {
      this
    }
  }

=======
  @Since("1.4.0")
>>>>>>> 051c6a06
  override def toString: String = {
    s"GBTClassificationModel (uid=$uid) with $numTrees trees"
  }

  /** (private[ml]) Convert to a model in the old API */
  private[ml] def toOld: OldGBTModel = {
    new OldGBTModel(OldAlgo.Classification, _trees.map(_.toOld), _treeWeights)
  }
}

private[ml] object GBTClassificationModel {

  /** (private[ml]) Convert a model from the old API */
  def fromOld(
      oldModel: OldGBTModel,
      parent: GBTClassifier,
      categoricalFeatures: Map[Int, Int],
      numFeatures: Int = -1): GBTClassificationModel = {
    require(oldModel.algo == OldAlgo.Classification, "Cannot convert GradientBoostedTreesModel" +
      s" with algo=${oldModel.algo} (old API) to GBTClassificationModel (new API).")
    val newTrees = oldModel.trees.map { tree =>
      // parent for each tree is null since there is no good way to set this.
      DecisionTreeRegressionModel.fromOld(tree, null, categoricalFeatures)
    }
    val uid = if (parent != null) parent.uid else Identifiable.randomUID("gbtc")
    new GBTClassificationModel(parent.uid, newTrees, oldModel.treeWeights, numFeatures)
  }
}<|MERGE_RESOLUTION|>--- conflicted
+++ resolved
@@ -191,12 +191,8 @@
     @Since("1.6.0") override val uid: String,
     private val _trees: Array[DecisionTreeRegressionModel],
     private val _treeWeights: Array[Double],
-<<<<<<< HEAD
-    override val numFeatures: Int,
+    @Since("1.6.0") override val numFeatures: Int,
     val useCodeGen: Boolean = false)
-=======
-    @Since("1.6.0") override val numFeatures: Int)
->>>>>>> 051c6a06
   extends PredictionModel[Vector, GBTClassificationModel]
   with TreeEnsembleModel with Serializable {
 
@@ -256,7 +252,6 @@
       extra).setParent(parent)
   }
 
-<<<<<<< HEAD
   /**
    * Convert this GBT Model to a model using code generation.
    * There is diminishing returns as the number of trees in the model increases, in DB's testing
@@ -275,9 +270,7 @@
     }
   }
 
-=======
-  @Since("1.4.0")
->>>>>>> 051c6a06
+  @Since("1.4.0")
   override def toString: String = {
     s"GBTClassificationModel (uid=$uid) with $numTrees trees"
   }
