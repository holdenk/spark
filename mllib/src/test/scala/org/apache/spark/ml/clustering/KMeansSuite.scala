/*
 * Licensed to the Apache Software Foundation (ASF) under one or more
 * contributor license agreements.  See the NOTICE file distributed with
 * this work for additional information regarding copyright ownership.
 * The ASF licenses this file to You under the Apache License, Version 2.0
 * (the "License"); you may not use this file except in compliance with
 * the License.  You may obtain a copy of the License at
 *
 *    http://www.apache.org/licenses/LICENSE-2.0
 *
 * Unless required by applicable law or agreed to in writing, software
 * distributed under the License is distributed on an "AS IS" BASIS,
 * WITHOUT WARRANTIES OR CONDITIONS OF ANY KIND, either express or implied.
 * See the License for the specific language governing permissions and
 * limitations under the License.
 */

package org.apache.spark.ml.clustering

import org.apache.spark.SparkFunSuite
import org.apache.spark.ml.util.DefaultReadWriteTest
import org.apache.spark.mllib.clustering.{KMeans => MLlibKMeans}
import org.apache.spark.mllib.linalg.{Vector, Vectors}
import org.apache.spark.mllib.util.MLlibTestSparkContext
import org.apache.spark.ml.util.PMMLUtils
import org.apache.spark.sql.{DataFrame, SQLContext}

private[clustering] case class TestRow(features: Vector)

class KMeansSuite extends SparkFunSuite with MLlibTestSparkContext with DefaultReadWriteTest {

  final val k = 5
  @transient var dataset: DataFrame = _

  override def beforeAll(): Unit = {
    super.beforeAll()

    dataset = KMeansSuite.generateKMeansData(sqlContext, 50, 3, k)
  }

  test("default parameters") {
    val kmeans = new KMeans()

    assert(kmeans.getK === 2)
    assert(kmeans.getFeaturesCol === "features")
    assert(kmeans.getPredictionCol === "prediction")
    assert(kmeans.getMaxIter === 20)
    assert(kmeans.getInitMode === MLlibKMeans.K_MEANS_PARALLEL)
    assert(kmeans.getInitSteps === 5)
    assert(kmeans.getTol === 1e-4)
  }

  test("set parameters") {
    val kmeans = new KMeans()
      .setK(9)
      .setFeaturesCol("test_feature")
      .setPredictionCol("test_prediction")
      .setMaxIter(33)
      .setInitMode(MLlibKMeans.RANDOM)
      .setInitSteps(3)
      .setSeed(123)
      .setTol(1e-3)

    assert(kmeans.getK === 9)
    assert(kmeans.getFeaturesCol === "test_feature")
    assert(kmeans.getPredictionCol === "test_prediction")
    assert(kmeans.getMaxIter === 33)
    assert(kmeans.getInitMode === MLlibKMeans.RANDOM)
    assert(kmeans.getInitSteps === 3)
    assert(kmeans.getSeed === 123)
    assert(kmeans.getTol === 1e-3)
  }

  test("parameters validation") {
    intercept[IllegalArgumentException] {
      new KMeans().setK(1)
    }
    intercept[IllegalArgumentException] {
      new KMeans().setInitMode("no_such_a_mode")
    }
    intercept[IllegalArgumentException] {
      new KMeans().setInitSteps(0)
    }
  }

  test("fit & transform") {
    val predictionColName = "kmeans_prediction"
    val kmeans = new KMeans().setK(k).setPredictionCol(predictionColName).setSeed(1)
    val model = kmeans.fit(dataset)
    assert(model.clusterCenters.length === k)

    val transformed = model.transform(dataset)
    val expectedColumns = Array("features", predictionColName)
    expectedColumns.foreach { column =>
      assert(transformed.columns.contains(column))
    }
    val clusters = transformed.select(predictionColName).map(_.getInt(0)).distinct().collect().toSet
    assert(clusters.size === k)
    assert(clusters === Set(0, 1, 2, 3, 4))
    assert(model.computeCost(dataset) < 0.1)
  }

<<<<<<< HEAD
  test("pmml export") {
    val predictionColName = "kmeans_prediction"
    val kmeans = new KMeans().setK(k).setPredictionCol(predictionColName).setSeed(1)
    val model = kmeans.fit(dataset)
    val pmmlStr = model.toPMML()
    val pmmlModel = PMMLUtils.loadFromString(pmmlStr)
    assert(pmmlModel.getDataDictionary.getNumberOfFields === 3)
  }
=======
  test("read/write") {
    def checkModelData(model: KMeansModel, model2: KMeansModel): Unit = {
      assert(model.clusterCenters === model2.clusterCenters)
    }
    val kmeans = new KMeans()
    testEstimatorAndModelReadWrite(kmeans, dataset, KMeansSuite.allParamSettings, checkModelData)
  }
}

object KMeansSuite {
  def generateKMeansData(sql: SQLContext, rows: Int, dim: Int, k: Int): DataFrame = {
    val sc = sql.sparkContext
    val rdd = sc.parallelize(1 to rows).map(i => Vectors.dense(Array.fill(dim)((i % k).toDouble)))
      .map(v => new TestRow(v))
    sql.createDataFrame(rdd)
  }

  /**
   * Mapping from all Params to valid settings which differ from the defaults.
   * This is useful for tests which need to exercise all Params, such as save/load.
   * This excludes input columns to simplify some tests.
   */
  val allParamSettings: Map[String, Any] = Map(
    "predictionCol" -> "myPrediction",
    "k" -> 3,
    "maxIter" -> 2,
    "tol" -> 0.01
  )
>>>>>>> 6a8cf80c
}<|MERGE_RESOLUTION|>--- conflicted
+++ resolved
@@ -100,7 +100,7 @@
     assert(model.computeCost(dataset) < 0.1)
   }
 
-<<<<<<< HEAD
+
   test("pmml export") {
     val predictionColName = "kmeans_prediction"
     val kmeans = new KMeans().setK(k).setPredictionCol(predictionColName).setSeed(1)
@@ -109,7 +109,7 @@
     val pmmlModel = PMMLUtils.loadFromString(pmmlStr)
     assert(pmmlModel.getDataDictionary.getNumberOfFields === 3)
   }
-=======
+
   test("read/write") {
     def checkModelData(model: KMeansModel, model2: KMeansModel): Unit = {
       assert(model.clusterCenters === model2.clusterCenters)
@@ -138,5 +138,4 @@
     "maxIter" -> 2,
     "tol" -> 0.01
   )
->>>>>>> 6a8cf80c
 }