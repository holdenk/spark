/*
 * Licensed to the Apache Software Foundation (ASF) under one or more
 * contributor license agreements.  See the NOTICE file distributed with
 * this work for additional information regarding copyright ownership.
 * The ASF licenses this file to You under the Apache License, Version 2.0
 * (the "License"); you may not use this file except in compliance with
 * the License.  You may obtain a copy of the License at
 *
 *    http://www.apache.org/licenses/LICENSE-2.0
 *
 * Unless required by applicable law or agreed to in writing, software
 * distributed under the License is distributed on an "AS IS" BASIS,
 * WITHOUT WARRANTIES OR CONDITIONS OF ANY KIND, either express or implied.
 * See the License for the specific language governing permissions and
 * limitations under the License.
 */

package org.apache.spark.sql.execution.ui

import java.util.Properties

import org.mockito.Mockito.mock

import org.apache.spark._
import org.apache.spark.executor.TaskMetrics
import org.apache.spark.scheduler._
import org.apache.spark.sql.{DataFrame, SQLContext}
import org.apache.spark.sql.catalyst.util.quietly
import org.apache.spark.sql.execution.{SparkPlanInfo, SQLExecution}
import org.apache.spark.sql.execution.metric.SQLMetrics
import org.apache.spark.sql.test.SharedSQLContext
import org.apache.spark.ui.SparkUI
import org.apache.spark.util.{AccumulatorMetadata, LongAccumulator}


class SQLListenerSuite extends SparkFunSuite with SharedSQLContext {
  import testImplicits._
  import org.apache.spark.AccumulatorSuite.makeInfo

  private def createTestDataFrame: DataFrame = {
    Seq(
      (1, 1),
      (2, 2)
    ).toDF().filter("_1 > 1")
  }

  private def createProperties(executionId: Long): Properties = {
    val properties = new Properties()
    properties.setProperty(SQLExecution.EXECUTION_ID_KEY, executionId.toString)
    properties
  }

  private def createStageInfo(stageId: Int, attemptId: Int): StageInfo = new StageInfo(
    stageId = stageId,
    attemptId = attemptId,
    // The following fields are not used in tests
    name = "",
    numTasks = 0,
    rddInfos = Nil,
    parentIds = Nil,
    details = ""
  )

  private def createTaskInfo(taskId: Int, attemptNumber: Int): TaskInfo = new TaskInfo(
    taskId = taskId,
    attemptNumber = attemptNumber,
    // The following fields are not used in tests
    index = 0,
    launchTime = 0,
    executorId = "",
    host = "",
    taskLocality = null,
    speculative = false
  )

  private def createTaskMetrics(accumulatorUpdates: Map[Long, Long]): TaskMetrics = {
    val metrics = TaskMetrics.empty
    accumulatorUpdates.foreach { case (id, update) =>
      val acc = new LongAccumulator
<<<<<<< HEAD
      acc.metadata = AccumulatorMetadata(id, Some(""), true, false)
      acc.setValue(update)
      acc
    }.toSeq)
=======
      acc.metadata = AccumulatorMetadata(id, Some(""), true)
      acc.add(update)
      metrics.registerAccumulator(acc)
    }
>>>>>>> 9533f539
    metrics
  }

  test("basic") {
    def checkAnswer(actual: Map[Long, String], expected: Map[Long, Long]): Unit = {
      assert(actual.size == expected.size)
      expected.foreach { e =>
        // The values in actual can be SQL metrics meaning that they contain additional formatting
        // when converted to string. Verify that they start with the expected value.
        // TODO: this is brittle. There is no requirement that the actual string needs to start
        // with the accumulator value.
        assert(actual.contains(e._1))
        val v = actual.get(e._1).get.trim
        assert(v.startsWith(e._2.toString))
      }
    }

    val listener = new SQLListener(spark.sparkContext.conf)
    val executionId = 0
    val df = createTestDataFrame
    val accumulatorIds =
      SparkPlanGraph(SparkPlanInfo.fromSparkPlan(df.queryExecution.executedPlan))
        .allNodes.flatMap(_.metrics.map(_.accumulatorId))
    // Assume all accumulators are long
    var accumulatorValue = 0L
    val accumulatorUpdates = accumulatorIds.map { id =>
      accumulatorValue += 1L
      (id, accumulatorValue)
    }.toMap

    listener.onOtherEvent(SparkListenerSQLExecutionStart(
      executionId,
      "test",
      "test",
      df.queryExecution.toString,
      SparkPlanInfo.fromSparkPlan(df.queryExecution.executedPlan),
      System.currentTimeMillis()))

    val executionUIData = listener.executionIdToData(0)

    listener.onJobStart(SparkListenerJobStart(
      jobId = 0,
      time = System.currentTimeMillis(),
      stageInfos = Seq(
        createStageInfo(0, 0),
        createStageInfo(1, 0)
      ),
      createProperties(executionId)))
    listener.onStageSubmitted(SparkListenerStageSubmitted(createStageInfo(0, 0)))

    assert(listener.getExecutionMetrics(0).isEmpty)

    listener.onExecutorMetricsUpdate(SparkListenerExecutorMetricsUpdate("", Seq(
      // (task id, stage id, stage attempt, accum updates)
      (0L, 0, 0, createTaskMetrics(accumulatorUpdates).accumulators().map(makeInfo)),
      (1L, 0, 0, createTaskMetrics(accumulatorUpdates).accumulators().map(makeInfo))
    )))

    checkAnswer(listener.getExecutionMetrics(0), accumulatorUpdates.mapValues(_ * 2))

    listener.onExecutorMetricsUpdate(SparkListenerExecutorMetricsUpdate("", Seq(
      // (task id, stage id, stage attempt, accum updates)
      (0L, 0, 0, createTaskMetrics(accumulatorUpdates).accumulators().map(makeInfo)),
      (1L, 0, 0,
        createTaskMetrics(accumulatorUpdates.mapValues(_ * 2)).accumulators().map(makeInfo))
    )))

    checkAnswer(listener.getExecutionMetrics(0), accumulatorUpdates.mapValues(_ * 3))

    // Retrying a stage should reset the metrics
    listener.onStageSubmitted(SparkListenerStageSubmitted(createStageInfo(0, 1)))

    listener.onExecutorMetricsUpdate(SparkListenerExecutorMetricsUpdate("", Seq(
      // (task id, stage id, stage attempt, accum updates)
      (0L, 0, 1, createTaskMetrics(accumulatorUpdates).accumulators().map(makeInfo)),
      (1L, 0, 1, createTaskMetrics(accumulatorUpdates).accumulators().map(makeInfo))
    )))

    checkAnswer(listener.getExecutionMetrics(0), accumulatorUpdates.mapValues(_ * 2))

    // Ignore the task end for the first attempt
    listener.onTaskEnd(SparkListenerTaskEnd(
      stageId = 0,
      stageAttemptId = 0,
      taskType = "",
      reason = null,
      createTaskInfo(0, 0),
      createTaskMetrics(accumulatorUpdates.mapValues(_ * 100))))

    checkAnswer(listener.getExecutionMetrics(0), accumulatorUpdates.mapValues(_ * 2))

    // Finish two tasks
    listener.onTaskEnd(SparkListenerTaskEnd(
      stageId = 0,
      stageAttemptId = 1,
      taskType = "",
      reason = null,
      createTaskInfo(0, 0),
      createTaskMetrics(accumulatorUpdates.mapValues(_ * 2))))
    listener.onTaskEnd(SparkListenerTaskEnd(
      stageId = 0,
      stageAttemptId = 1,
      taskType = "",
      reason = null,
      createTaskInfo(1, 0),
      createTaskMetrics(accumulatorUpdates.mapValues(_ * 3))))

    checkAnswer(listener.getExecutionMetrics(0), accumulatorUpdates.mapValues(_ * 5))

    // Summit a new stage
    listener.onStageSubmitted(SparkListenerStageSubmitted(createStageInfo(1, 0)))

    listener.onExecutorMetricsUpdate(SparkListenerExecutorMetricsUpdate("", Seq(
      // (task id, stage id, stage attempt, accum updates)
      (0L, 1, 0, createTaskMetrics(accumulatorUpdates).accumulators().map(makeInfo)),
      (1L, 1, 0, createTaskMetrics(accumulatorUpdates).accumulators().map(makeInfo))
    )))

    checkAnswer(listener.getExecutionMetrics(0), accumulatorUpdates.mapValues(_ * 7))

    // Finish two tasks
    listener.onTaskEnd(SparkListenerTaskEnd(
      stageId = 1,
      stageAttemptId = 0,
      taskType = "",
      reason = null,
      createTaskInfo(0, 0),
      createTaskMetrics(accumulatorUpdates.mapValues(_ * 3))))
    listener.onTaskEnd(SparkListenerTaskEnd(
      stageId = 1,
      stageAttemptId = 0,
      taskType = "",
      reason = null,
      createTaskInfo(1, 0),
      createTaskMetrics(accumulatorUpdates.mapValues(_ * 3))))

    checkAnswer(listener.getExecutionMetrics(0), accumulatorUpdates.mapValues(_ * 11))

    assert(executionUIData.runningJobs === Seq(0))
    assert(executionUIData.succeededJobs.isEmpty)
    assert(executionUIData.failedJobs.isEmpty)

    listener.onJobEnd(SparkListenerJobEnd(
      jobId = 0,
      time = System.currentTimeMillis(),
      JobSucceeded
    ))
    listener.onOtherEvent(SparkListenerSQLExecutionEnd(
      executionId, System.currentTimeMillis()))

    assert(executionUIData.runningJobs.isEmpty)
    assert(executionUIData.succeededJobs === Seq(0))
    assert(executionUIData.failedJobs.isEmpty)

    checkAnswer(listener.getExecutionMetrics(0), accumulatorUpdates.mapValues(_ * 11))
  }

  test("onExecutionEnd happens before onJobEnd(JobSucceeded)") {
    val listener = new SQLListener(spark.sparkContext.conf)
    val executionId = 0
    val df = createTestDataFrame
    listener.onOtherEvent(SparkListenerSQLExecutionStart(
      executionId,
      "test",
      "test",
      df.queryExecution.toString,
      SparkPlanInfo.fromSparkPlan(df.queryExecution.executedPlan),
      System.currentTimeMillis()))
    listener.onJobStart(SparkListenerJobStart(
      jobId = 0,
      time = System.currentTimeMillis(),
      stageInfos = Nil,
      createProperties(executionId)))
    listener.onOtherEvent(SparkListenerSQLExecutionEnd(
      executionId, System.currentTimeMillis()))
    listener.onJobEnd(SparkListenerJobEnd(
      jobId = 0,
      time = System.currentTimeMillis(),
      JobSucceeded
    ))

    val executionUIData = listener.executionIdToData(0)
    assert(executionUIData.runningJobs.isEmpty)
    assert(executionUIData.succeededJobs === Seq(0))
    assert(executionUIData.failedJobs.isEmpty)
  }

  test("onExecutionEnd happens before multiple onJobEnd(JobSucceeded)s") {
    val listener = new SQLListener(spark.sparkContext.conf)
    val executionId = 0
    val df = createTestDataFrame
    listener.onOtherEvent(SparkListenerSQLExecutionStart(
      executionId,
      "test",
      "test",
      df.queryExecution.toString,
      SparkPlanInfo.fromSparkPlan(df.queryExecution.executedPlan),
      System.currentTimeMillis()))
    listener.onJobStart(SparkListenerJobStart(
      jobId = 0,
      time = System.currentTimeMillis(),
      stageInfos = Nil,
      createProperties(executionId)))
    listener.onJobEnd(SparkListenerJobEnd(
        jobId = 0,
        time = System.currentTimeMillis(),
        JobSucceeded
    ))

    listener.onJobStart(SparkListenerJobStart(
      jobId = 1,
      time = System.currentTimeMillis(),
      stageInfos = Nil,
      createProperties(executionId)))
    listener.onOtherEvent(SparkListenerSQLExecutionEnd(
      executionId, System.currentTimeMillis()))
    listener.onJobEnd(SparkListenerJobEnd(
      jobId = 1,
      time = System.currentTimeMillis(),
      JobSucceeded
    ))

    val executionUIData = listener.executionIdToData(0)
    assert(executionUIData.runningJobs.isEmpty)
    assert(executionUIData.succeededJobs.sorted === Seq(0, 1))
    assert(executionUIData.failedJobs.isEmpty)
  }

  test("onExecutionEnd happens before onJobEnd(JobFailed)") {
    val listener = new SQLListener(spark.sparkContext.conf)
    val executionId = 0
    val df = createTestDataFrame
    listener.onOtherEvent(SparkListenerSQLExecutionStart(
      executionId,
      "test",
      "test",
      df.queryExecution.toString,
      SparkPlanInfo.fromSparkPlan(df.queryExecution.executedPlan),
      System.currentTimeMillis()))
    listener.onJobStart(SparkListenerJobStart(
      jobId = 0,
      time = System.currentTimeMillis(),
      stageInfos = Seq.empty,
      createProperties(executionId)))
    listener.onOtherEvent(SparkListenerSQLExecutionEnd(
      executionId, System.currentTimeMillis()))
    listener.onJobEnd(SparkListenerJobEnd(
      jobId = 0,
      time = System.currentTimeMillis(),
      JobFailed(new RuntimeException("Oops"))
    ))

    val executionUIData = listener.executionIdToData(0)
    assert(executionUIData.runningJobs.isEmpty)
    assert(executionUIData.succeededJobs.isEmpty)
    assert(executionUIData.failedJobs === Seq(0))
  }

  test("SPARK-11126: no memory leak when running non SQL jobs") {
    val previousStageNumber = spark.listener.stageIdToStageMetrics.size
    spark.sparkContext.parallelize(1 to 10).foreach(i => ())
    spark.sparkContext.listenerBus.waitUntilEmpty(10000)
    // listener should ignore the non SQL stage
    assert(spark.listener.stageIdToStageMetrics.size == previousStageNumber)

    spark.sparkContext.parallelize(1 to 10).toDF().foreach(i => ())
    spark.sparkContext.listenerBus.waitUntilEmpty(10000)
    // listener should save the SQL stage
    assert(spark.listener.stageIdToStageMetrics.size == previousStageNumber + 1)
  }

  test("SPARK-13055: history listener only tracks SQL metrics") {
    val listener = new SQLHistoryListener(sparkContext.conf, mock(classOf[SparkUI]))
    // We need to post other events for the listener to track our accumulators.
    // These are largely just boilerplate unrelated to what we're trying to test.
    val df = createTestDataFrame
    val executionStart = SparkListenerSQLExecutionStart(
      0, "", "", "", SparkPlanInfo.fromSparkPlan(df.queryExecution.executedPlan), 0)
    val stageInfo = createStageInfo(0, 0)
    val jobStart = SparkListenerJobStart(0, 0, Seq(stageInfo), createProperties(0))
    val stageSubmitted = SparkListenerStageSubmitted(stageInfo)
    // This task has both accumulators that are SQL metrics and accumulators that are not.
    // The listener should only track the ones that are actually SQL metrics.
    val sqlMetric = SQLMetrics.createMetric(sparkContext, "beach umbrella")
    val nonSqlMetric = sparkContext.accumulator[Int](0, "baseball")
    val sqlMetricInfo = sqlMetric.toInfo(Some(sqlMetric.value), None)
    val nonSqlMetricInfo = nonSqlMetric.toInfo(Some(nonSqlMetric.localValue), None)
    val taskInfo = createTaskInfo(0, 0)
    taskInfo.accumulables ++= Seq(sqlMetricInfo, nonSqlMetricInfo)
    val taskEnd = SparkListenerTaskEnd(0, 0, "just-a-task", null, taskInfo, null)
    listener.onOtherEvent(executionStart)
    listener.onJobStart(jobStart)
    listener.onStageSubmitted(stageSubmitted)
    // Before SPARK-13055, this throws ClassCastException because the history listener would
    // assume that the accumulator value is of type Long, but this may not be true for
    // accumulators that are not SQL metrics.
    listener.onTaskEnd(taskEnd)
    val trackedAccums = listener.stageIdToStageMetrics.values.flatMap { stageMetrics =>
      stageMetrics.taskIdToMetricUpdates.values.flatMap(_.accumulatorUpdates)
    }
    // Listener tracks only SQL metrics, not other accumulators
    assert(trackedAccums.size === 1)
    assert(trackedAccums.head === sqlMetricInfo)
  }

}


class SQLListenerMemoryLeakSuite extends SparkFunSuite {

  test("no memory leak") {
    quietly {
      val conf = new SparkConf()
        .setMaster("local")
        .setAppName("test")
        .set("spark.task.maxFailures", "1") // Don't retry the tasks to run this test quickly
        .set("spark.sql.ui.retainedExecutions", "50") // Set it to 50 to run this test quickly
      val sc = new SparkContext(conf)
      try {
        SQLContext.clearSqlListener()
        val spark = new SQLContext(sc)
        import spark.implicits._
        // Run 100 successful executions and 100 failed executions.
        // Each execution only has one job and one stage.
        for (i <- 0 until 100) {
          val df = Seq(
            (1, 1),
            (2, 2)
          ).toDF()
          df.collect()
          try {
            df.foreach(_ => throw new RuntimeException("Oops"))
          } catch {
            case e: SparkException => // This is expected for a failed job
          }
        }
        sc.listenerBus.waitUntilEmpty(10000)
        assert(spark.listener.getCompletedExecutions.size <= 50)
        assert(spark.listener.getFailedExecutions.size <= 50)
        // 50 for successful executions and 50 for failed executions
        assert(spark.listener.executionIdToData.size <= 100)
        assert(spark.listener.jobIdToExecutionId.size <= 100)
        assert(spark.listener.stageIdToStageMetrics.size <= 100)
      } finally {
        sc.stop()
      }
    }
  }
}<|MERGE_RESOLUTION|>--- conflicted
+++ resolved
@@ -77,17 +77,10 @@
     val metrics = TaskMetrics.empty
     accumulatorUpdates.foreach { case (id, update) =>
       val acc = new LongAccumulator
-<<<<<<< HEAD
       acc.metadata = AccumulatorMetadata(id, Some(""), true, false)
-      acc.setValue(update)
-      acc
-    }.toSeq)
-=======
-      acc.metadata = AccumulatorMetadata(id, Some(""), true)
       acc.add(update)
       metrics.registerAccumulator(acc)
     }
->>>>>>> 9533f539
     metrics
   }
 
