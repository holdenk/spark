--- conflicted
+++ resolved
@@ -63,26 +63,10 @@
     // SI-8813: This must explicitly be a private val, or else scala 2.11 doesn't compile
     @transient private val initialValue: T,
     param: AccumulatorParam[T],
-<<<<<<< HEAD
-    name: Option[String],
-    internal: Boolean,
-    private[spark] override val countFailedValues: Boolean = false,
+    name: Option[String] = None,
+    countFailedValues: Boolean = false,
     dataProperty: Boolean = false)
-  extends Accumulable[T, T](initialValue, param, name, internal, countFailedValues, dataProperty) {
-
-  def this(initialValue: T, param: AccumulatorParam[T], name: Option[String]) = {
-    this(initialValue, param, name, false /* internal */)
-  }
-
-  def this(initialValue: T, param: AccumulatorParam[T]) = {
-    this(initialValue, param, None, false /* internal */)
-  }
-}
-=======
-    name: Option[String] = None,
-    countFailedValues: Boolean = false)
-  extends Accumulable[T, T](initialValue, param, name, countFailedValues)
->>>>>>> 79008e6c
+  extends Accumulable[T, T](initialValue, param, name, countFailedValues, dataProperty)
 
 
 // TODO: The multi-thread support in accumulators is kind of lame; check
