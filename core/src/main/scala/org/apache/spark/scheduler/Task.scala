--- conflicted
+++ resolved
@@ -63,12 +63,8 @@
   final def run(
       taskAttemptId: Long,
       attemptNumber: Int,
-<<<<<<< HEAD
       metricsSystem: MetricsSystem): (T, Boolean) = {
-=======
-      metricsSystem: MetricsSystem): T = {
     SparkEnv.get.blockManager.registerTask(taskAttemptId)
->>>>>>> cca79fad
     context = new TaskContextImpl(
       stageId,
       partitionId,
