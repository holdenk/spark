/*
 * Licensed to the Apache Software Foundation (ASF) under one or more
 * contributor license agreements.  See the NOTICE file distributed with
 * this work for additional information regarding copyright ownership.
 * The ASF licenses this file to You under the Apache License, Version 2.0
 * (the "License"); you may not use this file except in compliance with
 * the License.  You may obtain a copy of the License at
 *
 *    http://www.apache.org/licenses/LICENSE-2.0
 *
 * Unless required by applicable law or agreed to in writing, software
 * distributed under the License is distributed on an "AS IS" BASIS,
 * WITHOUT WARRANTIES OR CONDITIONS OF ANY KIND, either express or implied.
 * See the License for the specific language governing permissions and
 * limitations under the License.
 */

package org.apache.spark

import java.io.{ObjectInputStream, Serializable}

import scala.collection.generic.Growable
import scala.reflect.ClassTag

import org.apache.spark.serializer.JavaSerializer
import org.apache.spark.util.Utils


/**
 * A data type that can be accumulated, ie has an commutative and associative "add" operation,
 * but where the result type, `R`, may be different from the element type being added, `T`.
 *
 * You must define how to add data, and how to merge two of these together.  For some data types,
 * such as a counter, these might be the same operation. In that case, you can use the simpler
 * [[org.apache.spark.Accumulator]]. They won't always be the same, though -- e.g., imagine you are
 * accumulating a set. You will add items to the set, and you will union two sets together.
 *
 * All accumulators created on the driver to be used on the executors must be registered with
 * [[Accumulators]]. This is already done automatically for accumulators created by the user.
 * Internal accumulators must be explicitly registered by the caller.
 *
 * Operations are not thread-safe.
 *
 * @param id ID of this accumulator; for internal use only.
 * @param initialValue initial value of accumulator
 * @param param helper object defining how to add elements of type `R` and `T`
 * @param name human-readable name for use in Spark's web UI
 * @param internal if this [[Accumulable]] is internal. Internal [[Accumulable]]s will be reported
 *                 to the driver via heartbeats. For internal [[Accumulable]]s, `R` must be
 *                 thread safe so that they can be reported correctly.
<<<<<<< HEAD
 * @param process function on the accumulated data to the result (defaults to identity).
 * @param consistent if the current accumulator has [[ConsistentAccumulator]] behaviour.
 * @tparam R the full accumulated data
 * @tparam RR result type
 * @tparam T partial data that can be added in
 */
class GenericAccumulable[RR, R, T] private[spark] (
    initialValue: R,
    param: AccumulableParam[R, T],
    val name: Option[String],
    internal: Boolean,
    @transient process: R => RR,
    consistent: Boolean)
  extends Serializable {

  val id: Long = Accumulators.newId
=======
 * @param countFailedValues whether to accumulate values from failed tasks. This is set to true
 *                          for system and time metrics like serialization time or bytes spilled,
 *                          and false for things with absolute values like number of input rows.
 *                          This should be used for internal metrics only.
 * @tparam R the full accumulated data (result type)
 * @tparam T partial data that can be added in
 */
class Accumulable[R, T] private (
    val id: Long,
    @transient initialValue: R,
    param: AccumulableParam[R, T],
    val name: Option[String],
    internal: Boolean,
    private[spark] val countFailedValues: Boolean)
  extends Serializable {

  private[spark] def this(
      initialValue: R,
      param: AccumulableParam[R, T],
      name: Option[String],
      internal: Boolean,
      countFailedValues: Boolean) = {
    this(Accumulators.newId(), initialValue, param, name, internal, countFailedValues)
  }

  private[spark] def this(
      initialValue: R,
      param: AccumulableParam[R, T],
      name: Option[String],
      internal: Boolean) = {
    this(initialValue, param, name, internal, false /* countFailedValues */)
  }

  def this(initialValue: R, param: AccumulableParam[R, T], name: Option[String]) =
    this(initialValue, param, name, false /* internal */)

  def this(initialValue: R, param: AccumulableParam[R, T]) = this(initialValue, param, None)
>>>>>>> 87abcf7d

  @volatile @transient private var value_ : R = initialValue // Current value on driver
  val zero = param.zero(initialValue) // Zero value to be passed to executors
  private var deserialized = false

  // In many places we create internal accumulators without access to the active context cleaner,
  // so if we register them here then we may never unregister these accumulators. To avoid memory
  // leaks, we require the caller to explicitly register internal accumulators elsewhere.
  if (!internal) {
    Accumulators.register(this)
  }

  /**
   * If this [[Accumulable]] is internal. Internal [[Accumulable]]s will be reported to the driver
   * via heartbeats. For internal [[Accumulable]]s, `R` must be thread safe so that they can be
   * reported correctly.
   */
  private[spark] def isInternal: Boolean = internal

  /**
<<<<<<< HEAD
   * If this [[Accumulable]] is consistent.
   * Consistent accumulators will only be added to when a full partition is processed.
   */
  private[spark] def isConsistent: Boolean = consistent
=======
   * Return a copy of this [[Accumulable]].
   *
   * The copy will have the same ID as the original and will not be registered with
   * [[Accumulators]] again. This method exists so that the caller can avoid passing the
   * same mutable instance around.
   */
  private[spark] def copy(): Accumulable[R, T] = {
    new Accumulable[R, T](id, initialValue, param, name, internal, countFailedValues)
  }
>>>>>>> 87abcf7d

  /**
   * Add more data to this accumulator / accumulable
   * @param term the data to add
   */
  def += (term: T) { value_ = param.addAccumulator(value_, term) }

  /**
   * Add more data to this accumulator / accumulable
   * @param term the data to add
   */
  def add(term: T) { value_ = param.addAccumulator(value_, term) }

  /**
   * Merge two accumulable objects together
   *
   * Normally, a user will not want to use this version, but will instead call `+=`.
   * @param term the other `R` that will get merged with this
   */
  def ++= (term: R) { value_ = param.addInPlace(value_, term)}

  /**
   * Merge two accumulable objects together
   *
   * Normally, a user will not want to use this version, but will instead call `add`.
   * @param term the other `R` that will get merged with this
   */
  def merge(term: R) { value_ = param.addInPlace(value_, term)}

  /**
   * Access the accumulator's current value; only allowed on driver.
   */
  def value: RR = {
    if (!deserialized) {
      process(value_)
    } else {
      throw new UnsupportedOperationException("Can't read accumulator value in task")
    }
  }

  /**
   * Get the current value of this accumulator from within a task.
   *
   * This is NOT the global value of the accumulator.  To get the global value after a
   * completed operation on the dataset, call `value`.
   *
   * The typical use of this method is to directly mutate the local value, eg., to add
   * an element to a Set.
   */
  def localValue: R = value_

  /**
   * Set the accumulator's value; only allowed on driver.
   */
  def value_= (newValue: R) {
    if (!deserialized) {
      value_ = newValue
    } else {
      throw new UnsupportedOperationException("Can't assign accumulator value in task")
    }
  }

  /**
   * Set the accumulator's value. For internal use only.
   */
  def setValue(newValue: R): Unit = { value_ = newValue }

  /**
   * Set the accumulator's value. For internal use only.
   */
  private[spark] def setValueAny(newValue: Any): Unit = { setValue(newValue.asInstanceOf[R]) }

  // Called by Java when deserializing an object
  private def readObject(in: ObjectInputStream): Unit = Utils.tryOrIOException {
    in.defaultReadObject()
    value_ = zero
    deserialized = true

    // Automatically register the accumulator when it is deserialized with the task closure.
    // This is for external accumulators and internal ones that do not represent task level
    // metrics, e.g. internal SQL metrics, which are per-operator.
    val taskContext = TaskContext.get()
    if (taskContext != null) {
      taskContext.registerAccumulator(this)
    }
  }

  override def toString: String = if (value_ == null) "null" else value_.toString
}


/**
 * A data type that can be accumulated, ie has an commutative and associative "add" operation,
 * but where the result type, `R`, may be different from the element type being added, `T`.
 *
 * You must define how to add data, and how to merge two of these together.  For some data types,
 * such as a counter, these might be the same operation. In that case, you can use the simpler
 * [[org.apache.spark.Accumulator]]. They won't always be the same, though -- e.g., imagine you are
 * accumulating a set. You will add items to the set, and you will union two sets together.
 *
 * @param initialValue initial value of accumulator
 * @param param helper object defining how to add elements of type `R` and `T`
 * @param name human-readable name for use in Spark's web UI
 * @param internal if this [[Accumulable]] is internal. Internal [[Accumulable]]s will be reported
 *                 to the driver via heartbeats. For internal [[Accumulable]]s, `R` must be
 *                 thread safe so that they can be reported correctly.
 * @tparam R the full accumulated data
 * @tparam T partial data that can be added in
 */
class Accumulable[R, T] private[spark] (
    initialValue: R,
    param: AccumulableParam[R, T],
    name: Option[String],
    internal: Boolean)
    extends GenericAccumulable[R, R, T](initialValue, param, name, internal, identity, false)
    with Serializable {

  private[spark] def this(
      @transient initialValue: R, param: AccumulableParam[R, T], internal: Boolean) = {
    this(initialValue, param, None, internal)
  }

  def this(@transient initialValue: R, param: AccumulableParam[R, T], name: Option[String]) =
    this(initialValue, param, name, false)

  def this(@transient initialValue: R, param: AccumulableParam[R, T]) =
    this(initialValue, param, None)
}

/**
 * Helper object defining how to accumulate values of a particular type. An implicit
 * AccumulableParam needs to be available when you create [[Accumulable]]s of a specific type.
 *
 * @tparam R the full accumulated data (result type)
 * @tparam T partial data that can be added in
 */
trait AccumulableParam[R, T] extends Serializable {
  /**
   * Add additional data to the accumulator value. Is allowed to modify and return `r`
   * for efficiency (to avoid allocating objects).
   *
   * @param r the current value of the accumulator
   * @param t the data to be added to the accumulator
   * @return the new value of the accumulator
   */
  def addAccumulator(r: R, t: T): R

  /**
   * Merge two accumulated values together. Is allowed to modify and return the first value
   * for efficiency (to avoid allocating objects).
   *
   * @param r1 one set of accumulated data
   * @param r2 another set of accumulated data
   * @return both data sets merged together
   */
  def addInPlace(r1: R, r2: R): R

  /**
   * Return the "zero" (identity) value for an accumulator type, given its initial value. For
   * example, if R was a vector of N dimensions, this would return a vector of N zeroes.
   */
  def zero(initialValue: R): R
}


private[spark] class
GrowableAccumulableParam[R <% Growable[T] with TraversableOnce[T] with Serializable: ClassTag, T]
  extends AccumulableParam[R, T] {

  def addAccumulator(growable: R, elem: T): R = {
    growable += elem
    growable
  }

  def addInPlace(t1: R, t2: R): R = {
    t1 ++= t2
    t1
  }

  def zero(initialValue: R): R = {
    // We need to clone initialValue, but it's hard to specify that R should also be Cloneable.
    // Instead we'll serialize it to a buffer and load it back.
    val ser = new JavaSerializer(new SparkConf(false)).newInstance()
    val copy = ser.deserialize[R](ser.serialize(initialValue))
    copy.clear()   // In case it contained stuff
    copy
  }
}<|MERGE_RESOLUTION|>--- conflicted
+++ resolved
@@ -48,7 +48,10 @@
  * @param internal if this [[Accumulable]] is internal. Internal [[Accumulable]]s will be reported
  *                 to the driver via heartbeats. For internal [[Accumulable]]s, `R` must be
  *                 thread safe so that they can be reported correctly.
-<<<<<<< HEAD
+ * @param countFailedValues whether to accumulate values from failed tasks. This is set to true
+ *                          for system and time metrics like serialization time or bytes spilled,
+ *                          and false for things with absolute values like number of input rows.
+ *                          This should be used for internal metrics only.
  * @param process function on the accumulated data to the result (defaults to identity).
  * @param consistent if the current accumulator has [[ConsistentAccumulator]] behaviour.
  * @tparam R the full accumulated data
@@ -56,54 +59,15 @@
  * @tparam T partial data that can be added in
  */
 class GenericAccumulable[RR, R, T] private[spark] (
+    val id: Long,
     initialValue: R,
     param: AccumulableParam[R, T],
     val name: Option[String],
     internal: Boolean,
+    private[spark] val countFailedValues: Boolean,
     @transient process: R => RR,
-    consistent: Boolean)
+    private[spark] val consistent: Boolean)
   extends Serializable {
-
-  val id: Long = Accumulators.newId
-=======
- * @param countFailedValues whether to accumulate values from failed tasks. This is set to true
- *                          for system and time metrics like serialization time or bytes spilled,
- *                          and false for things with absolute values like number of input rows.
- *                          This should be used for internal metrics only.
- * @tparam R the full accumulated data (result type)
- * @tparam T partial data that can be added in
- */
-class Accumulable[R, T] private (
-    val id: Long,
-    @transient initialValue: R,
-    param: AccumulableParam[R, T],
-    val name: Option[String],
-    internal: Boolean,
-    private[spark] val countFailedValues: Boolean)
-  extends Serializable {
-
-  private[spark] def this(
-      initialValue: R,
-      param: AccumulableParam[R, T],
-      name: Option[String],
-      internal: Boolean,
-      countFailedValues: Boolean) = {
-    this(Accumulators.newId(), initialValue, param, name, internal, countFailedValues)
-  }
-
-  private[spark] def this(
-      initialValue: R,
-      param: AccumulableParam[R, T],
-      name: Option[String],
-      internal: Boolean) = {
-    this(initialValue, param, name, internal, false /* countFailedValues */)
-  }
-
-  def this(initialValue: R, param: AccumulableParam[R, T], name: Option[String]) =
-    this(initialValue, param, name, false /* internal */)
-
-  def this(initialValue: R, param: AccumulableParam[R, T]) = this(initialValue, param, None)
->>>>>>> 87abcf7d
 
   @volatile @transient private var value_ : R = initialValue // Current value on driver
   val zero = param.zero(initialValue) // Zero value to be passed to executors
@@ -124,22 +88,22 @@
   private[spark] def isInternal: Boolean = internal
 
   /**
-<<<<<<< HEAD
    * If this [[Accumulable]] is consistent.
    * Consistent accumulators will only be added to when a full partition is processed.
    */
   private[spark] def isConsistent: Boolean = consistent
-=======
+
+  /**
    * Return a copy of this [[Accumulable]].
    *
    * The copy will have the same ID as the original and will not be registered with
    * [[Accumulators]] again. This method exists so that the caller can avoid passing the
    * same mutable instance around.
    */
-  private[spark] def copy(): Accumulable[R, T] = {
-    new Accumulable[R, T](id, initialValue, param, name, internal, countFailedValues)
-  }
->>>>>>> 87abcf7d
+  private[spark] def copy(): GenericAccumulable[RR, R, T] = {
+    new GenericAccumulable[RR, R, T](id, initialValue, param, name, internal, countFailedValues,
+      process, consistent)
+  }
 
   /**
    * Add more data to this accumulator / accumulable
@@ -253,20 +217,25 @@
     initialValue: R,
     param: AccumulableParam[R, T],
     name: Option[String],
-    internal: Boolean)
-    extends GenericAccumulable[R, R, T](initialValue, param, name, internal, identity, false)
-    with Serializable {
+    internal: Boolean,
+    countFailedValues: Boolean)
+  extends GenericAccumulable[R, R, T](Accumulators.newId(), initialValue, param, name, internal,
+      countFailedValues, identity, false) with Serializable {
 
   private[spark] def this(
-      @transient initialValue: R, param: AccumulableParam[R, T], internal: Boolean) = {
-    this(initialValue, param, None, internal)
-  }
+      @transient initialValue: R, param: AccumulableParam[R, T], internal: Boolean, countFailedValues: Boolean) = {
+    this(initialValue, param, None, internal, countFailedValues)
+  }
+
+  def this(@transient initialValue: R, param: AccumulableParam[R, T], name: Option[String], internal: Boolean) =
+    this(initialValue, param, name, internal, false /* countFailed */)
 
   def this(@transient initialValue: R, param: AccumulableParam[R, T], name: Option[String]) =
-    this(initialValue, param, name, false)
+    this(initialValue, param, name, false /* internal */)
 
   def this(@transient initialValue: R, param: AccumulableParam[R, T]) =
     this(initialValue, param, None)
+
 }
 
 /**
