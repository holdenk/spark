/*
 * Licensed to the Apache Software Foundation (ASF) under one or more
 * contributor license agreements.  See the NOTICE file distributed with
 * this work for additional information regarding copyright ownership.
 * The ASF licenses this file to You under the Apache License, Version 2.0
 * (the "License"); you may not use this file except in compliance with
 * the License.  You may obtain a copy of the License at
 *
 *    http://www.apache.org/licenses/LICENSE-2.0
 *
 * Unless required by applicable law or agreed to in writing, software
 * distributed under the License is distributed on an "AS IS" BASIS,
 * WITHOUT WARRANTIES OR CONDITIONS OF ANY KIND, either express or implied.
 * See the License for the specific language governing permissions and
 * limitations under the License.
 */

package org.apache.spark.ml.regression

import org.apache.spark.SparkFunSuite
import org.apache.spark.mllib.linalg.{DenseVector, Vectors}
import org.apache.spark.mllib.util.{LinearDataGenerator, MLlibTestSparkContext}
import org.apache.spark.mllib.util.TestingUtils._
import org.apache.spark.sql.{DataFrame, Row}

class LinearRegressionSuite extends SparkFunSuite with MLlibTestSparkContext {

  @transient var dataset: DataFrame = _
  @transient var datasetWithoutIntercept: DataFrame = _

  /*
     In `LinearRegressionSuite`, we will make sure that the model trained by SparkML
     is the same as the one trained by R's glmnet package. The following instruction
     describes how to reproduce the data in R.

     import org.apache.spark.mllib.util.LinearDataGenerator
     val data =
       sc.parallelize(LinearDataGenerator.generateLinearInput(6.3, Array(4.7, 7.2),
         Array(0.9, -1.3), Array(0.7, 1.2), 10000, 42, 0.1), 2)
     data.map(x=> x.label + ", " + x.features(0) + ", " + x.features(1)).coalesce(1)
       .saveAsTextFile("path")
   */
  override def beforeAll(): Unit = {
    super.beforeAll()
    dataset = sqlContext.createDataFrame(
      sc.parallelize(LinearDataGenerator.generateLinearInput(
        6.3, Array(4.7, 7.2), Array(0.9, -1.3), Array(0.7, 1.2), 10000, 42, 0.1), 2))
    /*
       datasetWithoutIntercept is not needed for correctness testing but is useful for illustrating
       training model without intercept
     */
    datasetWithoutIntercept = sqlContext.createDataFrame(
      sc.parallelize(LinearDataGenerator.generateLinearInput(
        0.0, Array(4.7, 7.2), Array(0.9, -1.3), Array(0.7, 1.2), 10000, 42, 0.1), 2))

  }

  test("linear regression defaults to stabdardization enabled") {
    val trainer = new LinearRegression
    assert(trainer.getStandardization)
  }

  test("linear regression with intercept without regularization") {
    val trainer1 = new LinearRegression
    // The result should be the same regardless of standardization without regularization
    val trainer2 = (new LinearRegression).setStandardization(false)
    val model1 = trainer1.fit(dataset)
    val model2 = trainer2.fit(dataset)

    /*
       Using the following R code to load the data and train the model using glmnet package.

       library("glmnet")
       data <- read.csv("path", header=FALSE, stringsAsFactors=FALSE)
       features <- as.matrix(data.frame(as.numeric(data$V2), as.numeric(data$V3)))
       label <- as.numeric(data$V1)
       weights <- coef(glmnet(features, label, family="gaussian", alpha = 0, lambda = 0))
       > weights
        3 x 1 sparse Matrix of class "dgCMatrix"
                                 s0
       (Intercept)         6.298698
       as.numeric.data.V2. 4.700706
       as.numeric.data.V3. 7.199082
     */
    val interceptR = 6.298698
    val weightsR = Vectors.dense(4.700706, 7.199082)

<<<<<<< HEAD
    assert(model1.intercept ~== interceptR relTol 1E-3)
    assert(model1.weights(0) ~== weightsR(0) relTol 1E-3)
    assert(model1.weights(1) ~== weightsR(1) relTol 1E-3)
    assert(model2.intercept ~== interceptR relTol 1E-3)
    assert(model2.weights(0) ~== weightsR(0) relTol 1E-3)
    assert(model2.weights(1) ~== weightsR(1) relTol 1E-3)
=======
    assert(model.intercept ~== interceptR relTol 1E-3)
    assert(model.weights ~= weightsR relTol 1E-3)
>>>>>>> a0cc3e5a


    model1.transform(dataset).select("features", "prediction").collect().foreach {
      case Row(features: DenseVector, prediction1: Double) =>
        val prediction2 =
          features(0) * model1.weights(0) + features(1) * model1.weights(1) + model1.intercept
        assert(prediction1 ~== prediction2 relTol 1E-5)
    }
  }

  test("linear regression without intercept without regularization") {
    val trainer1 = (new LinearRegression).setFitIntercept(false)
    // Without regularization the results should be the same
    val trainer2 = (new LinearRegression).setFitIntercept(false).setStandardization(false)
    val model1 = trainer1.fit(dataset)
    val modelWithoutIntercept1 = trainer1.fit(datasetWithoutIntercept)
    val model2 = trainer2.fit(dataset)
    val modelWithoutIntercept2 = trainer2.fit(datasetWithoutIntercept)


    /*
       weights <- coef(glmnet(features, label, family="gaussian", alpha = 0, lambda = 0,
         intercept = FALSE))
       > weights
        3 x 1 sparse Matrix of class "dgCMatrix"
                                 s0
       (Intercept)         .
       as.numeric.data.V2. 6.995908
       as.numeric.data.V3. 5.275131
     */
    val weightsR = Vectors.dense(6.995908, 5.275131)

<<<<<<< HEAD
    assert(model1.intercept ~== 0 relTol 1E-3)
    assert(model1.weights(0) ~== weightsR(0) relTol 1E-3)
    assert(model1.weights(1) ~== weightsR(1) relTol 1E-3)
    assert(model2.intercept ~== 0 relTol 1E-3)
    assert(model2.weights(0) ~== weightsR(0) relTol 1E-3)
    assert(model2.weights(1) ~== weightsR(1) relTol 1E-3)
=======
    assert(model.intercept ~== 0 absTol 1E-3)
    assert(model.weights ~= weightsR relTol 1E-3)
>>>>>>> a0cc3e5a
    /*
       Then again with the data with no intercept:
       > weightsWithoutIntercept
       3 x 1 sparse Matrix of class "dgCMatrix"
                                   s0
       (Intercept)           .
       as.numeric.data3.V2. 4.70011
       as.numeric.data3.V3. 7.19943
     */
    val weightsWithoutInterceptR = Vectors.dense(4.70011, 7.19943)

<<<<<<< HEAD
    assert(modelWithoutIntercept1.intercept ~== 0 relTol 1E-3)
    assert(modelWithoutIntercept1.weights(0) ~== weightsWithoutInterceptR(0) relTol 1E-3)
    assert(modelWithoutIntercept1.weights(1) ~== weightsWithoutInterceptR(1) relTol 1E-3)
    assert(modelWithoutIntercept2.intercept ~== 0 relTol 1E-3)
    assert(modelWithoutIntercept2.weights(0) ~== weightsWithoutInterceptR(0) relTol 1E-3)
    assert(modelWithoutIntercept2.weights(1) ~== weightsWithoutInterceptR(1) relTol 1E-3)
=======
    assert(modelWithoutIntercept.intercept ~== 0 absTol 1E-3)
    assert(modelWithoutIntercept.weights ~= weightsWithoutInterceptR relTol 1E-3)
>>>>>>> a0cc3e5a
  }

  test("linear regression with intercept with L1 regularization") {
    val trainer1 = (new LinearRegression).setElasticNetParam(1.0).setRegParam(0.57)
    val trainer2 = (new LinearRegression).setElasticNetParam(1.0).setRegParam(0.57)
      .setStandardization(false)
    val model1 = trainer1.fit(dataset)
    val model2 = trainer2.fit(dataset)

    /*
       weights <- coef(glmnet(features, label, family="gaussian", alpha = 1.0, lambda = 0.57))
       > weights
        3 x 1 sparse Matrix of class "dgCMatrix"
                                 s0
       (Intercept)         6.24300
       as.numeric.data.V2. 4.024821
       as.numeric.data.V3. 6.679841
     */
<<<<<<< HEAD
    val interceptR1 = 6.24300
    val weightsR1 = Array(4.024821, 6.679841)

    assert(model1.intercept ~== interceptR1 relTol 1E-3)
    assert(model1.weights(0) ~== weightsR1(0) relTol 1E-3)
    assert(model1.weights(1) ~== weightsR1(1) relTol 1E-3)

    /*
      weights <- coef(glmnet(features, label, family="gaussian", alpha = 1.0, lambda = 0.57,
        standardize=FALSE))
      > weights
       3 x 1 sparse Matrix of class "dgCMatrix"
                                s0
      (Intercept)         6.416948
      as.numeric.data.V2. 3.893869
      as.numeric.data.V3. 6.724286
     */
    val interceptR2 = 6.416948
    val weightsR2 = Array(3.893869, 6.724286)

    assert(model2.intercept ~== interceptR2 relTol 1E-3)
    assert(model2.weights(0) ~== weightsR2(0) relTol 1E-3)
    assert(model2.weights(1) ~== weightsR2(1) relTol 1E-3)
=======
    val interceptR = 6.24300
    val weightsR = Vectors.dense(4.024821, 6.679841)

    assert(model.intercept ~== interceptR relTol 1E-3)
    assert(model.weights ~= weightsR relTol 1E-3)
>>>>>>> a0cc3e5a


    model1.transform(dataset).select("features", "prediction").collect().foreach {
      case Row(features: DenseVector, prediction1: Double) =>
        val prediction2 =
          features(0) * model1.weights(0) + features(1) * model1.weights(1) + model1.intercept
        assert(prediction1 ~== prediction2 relTol 1E-5)
    }
  }

  test("linear regression without intercept with L1 regularization") {
    val trainer1 = (new LinearRegression).setElasticNetParam(1.0).setRegParam(0.57)
      .setFitIntercept(false)
    val trainer2 = (new LinearRegression).setElasticNetParam(1.0).setRegParam(0.57)
      .setFitIntercept(false).setStandardization(false)
    val model1 = trainer1.fit(dataset)
    val model2 = trainer2.fit(dataset)

    /*
       weights <- coef(glmnet(features, label, family="gaussian", alpha = 1.0, lambda = 0.57,
         intercept=FALSE))
       > weights
        3 x 1 sparse Matrix of class "dgCMatrix"
                                 s0
       (Intercept)          .
       as.numeric.data.V2. 6.299752
       as.numeric.data.V3. 4.772913
     */
<<<<<<< HEAD
    val interceptR1 = 0.0
    val weightsR1 = Array(6.299752, 4.772913)

    assert(model1.intercept ~== interceptR1 relTol 1E-3)
    assert(model1.weights(0) ~== weightsR1(0) relTol 1E-3)
    assert(model1.weights(1) ~== weightsR1(1) relTol 1E-3)

    /*
       weights <- coef(glmnet(features, label, family="gaussian", alpha = 1.0, lambda = 0.57,
         intercept=FALSE, standardize=FALSE))
       > weights
       3 x 1 sparse Matrix of class "dgCMatrix"
                                 s0
       (Intercept)         .
       as.numeric.data.V2. 6.232193
       as.numeric.data.V3. 4.764229
     */
    val interceptR2 = 0.0
    val weightsR2 = Array(6.232193, 4.764229)

    assert(model2.intercept ~== interceptR2 relTol 1E-3)
    assert(model2.weights(0) ~== weightsR2(0) relTol 1E-3)
    assert(model2.weights(1) ~== weightsR2(1) relTol 1E-3)
=======
    val interceptR = 0.0
    val weightsR = Vectors.dense(6.299752, 4.772913)

    assert(model.intercept ~== interceptR absTol 1E-5)
    assert(model.weights ~= weightsR relTol 1E-3)
>>>>>>> a0cc3e5a


    model1.transform(dataset).select("features", "prediction").collect().foreach {
      case Row(features: DenseVector, prediction1: Double) =>
        val prediction2 =
          features(0) * model1.weights(0) + features(1) * model1.weights(1) + model1.intercept
        assert(prediction1 ~== prediction2 relTol 1E-5)
    }
  }

  test("linear regression with intercept with L2 regularization") {
    val trainer1 = (new LinearRegression).setElasticNetParam(0.0).setRegParam(2.3)
    val trainer2 = (new LinearRegression).setElasticNetParam(0.0).setRegParam(2.3)
      .setStandardization(false)
    val model1 = trainer1.fit(dataset)
    val model2 = trainer2.fit(dataset)

    /*
      weights <- coef(glmnet(features, label, family="gaussian", alpha = 0.0, lambda = 2.3))
      > weights
       3 x 1 sparse Matrix of class "dgCMatrix"
                                s0
      (Intercept)         5.269376
      as.numeric.data.V2. 3.736216
      as.numeric.data.V3. 5.712356)
     */
    val interceptR1 = 5.269376
    val weightsR1 = Array(3.736216, 5.712356)

    assert(model1.intercept ~== interceptR1 relTol 1E-3)
    assert(model1.weights(0) ~== weightsR1(0) relTol 1E-3)
    assert(model1.weights(1) ~== weightsR1(1) relTol 1E-3)

    /*
      weights <- coef(glmnet(features, label, family="gaussian", alpha = 0.0, lambda = 2.3,
        standardize=FALSE))
      > weights
       3 x 1 sparse Matrix of class "dgCMatrix"
                                s0
      (Intercept)         5.791109
      as.numeric.data.V2. 3.435466
      as.numeric.data.V3. 5.910406
     */
<<<<<<< HEAD
    val interceptR2 = 5.791109
    val weightsR2 = Array(3.435466, 5.910406)

    assert(model2.intercept ~== interceptR2 relTol 1E-3)
    assert(model2.weights(0) ~== weightsR2(0) relTol 1E-3)
    assert(model2.weights(1) ~== weightsR2(1) relTol 1E-3)

=======
    val interceptR = 5.269376
    val weightsR = Vectors.dense(3.736216, 5.712356)

    assert(model.intercept ~== interceptR relTol 1E-3)
    assert(model.weights ~= weightsR relTol 1E-3)
>>>>>>> a0cc3e5a

    model1.transform(dataset).select("features", "prediction").collect().foreach {
      case Row(features: DenseVector, prediction1: Double) =>
        val prediction2 =
          features(0) * model1.weights(0) + features(1) * model1.weights(1) + model1.intercept
        assert(prediction1 ~== prediction2 relTol 1E-5)
    }
  }

  test("linear regression without intercept with L2 regularization") {
    val trainer1 = (new LinearRegression).setElasticNetParam(0.0).setRegParam(2.3)
      .setFitIntercept(false)
    val trainer2 = (new LinearRegression).setElasticNetParam(0.0).setRegParam(2.3)
      .setFitIntercept(false).setStandardization(false)
    val model1 = trainer1.fit(dataset)
    val model2 = trainer2.fit(dataset)

    /*
       weights <- coef(glmnet(features, label, family="gaussian", alpha = 0.0, lambda = 2.3,
         intercept = FALSE))
       > weights
        3 x 1 sparse Matrix of class "dgCMatrix"
                                 s0
       (Intercept)         .
       as.numeric.data.V2. 5.522875
       as.numeric.data.V3. 4.214502
     */
<<<<<<< HEAD
    val interceptR1 = 0.0
    val weightsR1 = Array(5.522875, 4.214502)

    assert(model1.intercept ~== interceptR1 relTol 1E-3)
    assert(model1.weights(0) ~== weightsR1(0) relTol 1E-3)
    assert(model1.weights(1) ~== weightsR1(1) relTol 1E-3)

    /*
       weights <- coef(glmnet(features, label, family="gaussian", alpha = 0.0, lambda = 2.3,
         intercept = FALSE, standardize=FALSE))
       > weights
        3 x 1 sparse Matrix of class "dgCMatrix"
                                 s0
       (Intercept)         .
       as.numeric.data.V2. 5.263704
       as.numeric.data.V3. 4.187419
     */
    val interceptR2 = 0.0
    val weightsR2 = Array(5.263704, 4.187419)

    assert(model2.intercept ~== interceptR2 relTol 1E-3)
    assert(model2.weights(0) ~== weightsR2(0) relTol 1E-3)
    assert(model2.weights(1) ~== weightsR2(1) relTol 1E-3)

=======
    val interceptR = 0.0
    val weightsR = Vectors.dense(5.522875, 4.214502)

    assert(model.intercept ~== interceptR absTol 1E-3)
    assert(model.weights ~== weightsR relTol 1E-3)
>>>>>>> a0cc3e5a

    model1.transform(dataset).select("features", "prediction").collect().foreach {
      case Row(features: DenseVector, prediction1: Double) =>
        val prediction2 =
          features(0) * model1.weights(0) + features(1) * model1.weights(1) + model1.intercept
        assert(prediction1 ~== prediction2 relTol 1E-5)
    }
  }

  test("linear regression with intercept with ElasticNet regularization") {
    val trainer1 = (new LinearRegression).setElasticNetParam(0.3).setRegParam(1.6)
    val trainer2 = (new LinearRegression).setElasticNetParam(0.3).setRegParam(1.6)
      .setStandardization(false)
    val model1 = trainer1.fit(dataset)
    val model2 = trainer2.fit(dataset)

    /*
       weights <- coef(glmnet(features, label, family="gaussian", alpha = 0.3, lambda = 1.6))
       > weights
       3 x 1 sparse Matrix of class "dgCMatrix"
       s0
       (Intercept)         6.324108
       as.numeric.data.V2. 3.168435
       as.numeric.data.V3. 5.200403
     */
<<<<<<< HEAD
    val interceptR1 = 5.696056
    val weightsR1 = Array(3.670489, 6.001122)

    assert(model1.intercept ~== interceptR1 relTol 1E-3)
    assert(model1.weights(0) ~== weightsR1(0) relTol 1E-3)
    assert(model1.weights(1) ~== weightsR1(1) relTol 1E-3)
=======
    val interceptR = 5.696056
    val weightsR = Vectors.dense(3.670489, 6.001122)

    assert(model.intercept ~== interceptR relTol 1E-3)
    assert(model.weights ~== weightsR relTol 1E-3)
>>>>>>> a0cc3e5a

    /*
      weights <- coef(glmnet(features, label, family="gaussian", alpha = 0.3, lambda = 1.6
       standardize=FALSE))
      > weights
      3 x 1 sparse Matrix of class "dgCMatrix"
      s0
      (Intercept)         6.114723
      as.numeric.data.V2. 3.409937
      as.numeric.data.V3. 6.146531
     */
    val interceptR2 = 6.114723
    val weightsR2 = Array(3.409937, 6.146531)

    assert(model2.intercept ~== interceptR2 relTol 1E-3)
    assert(model2.weights(0) ~== weightsR2(0) relTol 1E-3)
    assert(model2.weights(1) ~== weightsR2(1) relTol 1E-3)

    model1.transform(dataset).select("features", "prediction").collect().foreach {
      case Row(features: DenseVector, prediction1: Double) =>
        val prediction2 =
          features(0) * model1.weights(0) + features(1) * model1.weights(1) + model1.intercept
        assert(prediction1 ~== prediction2 relTol 1E-5)
    }
  }

  test("linear regression without intercept with ElasticNet regularization") {
    val trainer1 = (new LinearRegression).setElasticNetParam(0.3).setRegParam(1.6)
      .setFitIntercept(false)
    val trainer2 = (new LinearRegression).setElasticNetParam(0.3).setRegParam(1.6)
      .setFitIntercept(false).setStandardization(false)
    val model1 = trainer1.fit(dataset)
    val model2 = trainer2.fit(dataset)

    /*
       weights <- coef(glmnet(features, label, family="gaussian", alpha = 0.3, lambda = 1.6,
         intercept=FALSE))
       > weights
       3 x 1 sparse Matrix of class "dgCMatrix"
       s0
       (Intercept)         .
       as.numeric.dataM.V2. 5.673348
       as.numeric.dataM.V3. 4.322251
     */
<<<<<<< HEAD
    val interceptR1 = 0.0
    val weightsR1 = Array(5.673348, 4.322251)

    assert(model1.intercept ~== interceptR1 relTol 1E-3)
    assert(model1.weights(0) ~== weightsR1(0) relTol 1E-3)
    assert(model1.weights(1) ~== weightsR1(1) relTol 1E-3)

    /*
       weights <- coef(glmnet(features, label, family="gaussian", alpha = 0.3, lambda = 1.6,
         intercept=FALSE, standardize=FALSE))
       > weights
       3 x 1 sparse Matrix of class "dgCMatrix"
       s0
       (Intercept)         .
       as.numeric.data.V2. 5.477988
       as.numeric.data.V3. 4.297622
     */
    val interceptR2 = 0.0
    val weightsR2 = Array(5.477988, 4.297622)

    assert(model2.intercept ~== interceptR2 relTol 1E-3)
    assert(model2.weights(0) ~== weightsR2(0) relTol 1E-3)
    assert(model2.weights(1) ~== weightsR2(1) relTol 1E-3)

=======
    val interceptR = 0.0
    val weightsR = Vectors.dense(5.673348, 4.322251)

    assert(model.intercept ~== interceptR absTol 1E-3)
    assert(model.weights ~= weightsR relTol 1E-3)
>>>>>>> a0cc3e5a

    model1.transform(dataset).select("features", "prediction").collect().foreach {
      case Row(features: DenseVector, prediction1: Double) =>
        val prediction2 =
          features(0) * model1.weights(0) + features(1) * model1.weights(1) + model1.intercept
        assert(prediction1 ~== prediction2 relTol 1E-5)
    }
  }

  test("linear regression model training summary") {
    val trainer = new LinearRegression
    val model = trainer.fit(dataset)

    // Training results for the model should be available
    assert(model.hasSummary)

    // Residuals in [[LinearRegressionResults]] should equal those manually computed
    val expectedResiduals = dataset.select("features", "label")
      .map { case Row(features: DenseVector, label: Double) =>
      val prediction =
        features(0) * model.weights(0) + features(1) * model.weights(1) + model.intercept
      prediction - label
    }
      .zip(model.summary.residuals.map(_.getDouble(0)))
      .collect()
      .foreach { case (manualResidual: Double, resultResidual: Double) =>
      assert(manualResidual ~== resultResidual relTol 1E-5)
    }

    /*
       Use the following R code to generate model training results.

       predictions <- predict(fit, newx=features)
       residuals <- predictions - label
       > mean(residuals^2) # MSE
       [1] 0.009720325
       > mean(abs(residuals)) # MAD
       [1] 0.07863206
       > cor(predictions, label)^2# r^2
               [,1]
       s0 0.9998749
     */
    assert(model.summary.meanSquaredError ~== 0.00972035 relTol 1E-5)
    assert(model.summary.meanAbsoluteError ~== 0.07863206  relTol 1E-5)
    assert(model.summary.r2 ~== 0.9998749 relTol 1E-5)

    // Objective function should be monotonically decreasing for linear regression
    assert(
      model.summary
        .objectiveHistory
        .sliding(2)
        .forall(x => x(0) >= x(1)))
  }

  test("linear regression model testset evaluation summary") {
    val trainer = new LinearRegression
    val model = trainer.fit(dataset)

    // Evaluating on training dataset should yield results summary equal to training summary
    val testSummary = model.evaluate(dataset)
    assert(model.summary.meanSquaredError ~== testSummary.meanSquaredError relTol 1E-5)
    assert(model.summary.r2 ~== testSummary.r2 relTol 1E-5)
    model.summary.residuals.select("residuals").collect()
      .zip(testSummary.residuals.select("residuals").collect())
      .forall { case (Row(r1: Double), Row(r2: Double)) => r1 ~== r2 relTol 1E-5 }
  }

}<|MERGE_RESOLUTION|>--- conflicted
+++ resolved
@@ -85,17 +85,10 @@
     val interceptR = 6.298698
     val weightsR = Vectors.dense(4.700706, 7.199082)
 
-<<<<<<< HEAD
     assert(model1.intercept ~== interceptR relTol 1E-3)
-    assert(model1.weights(0) ~== weightsR(0) relTol 1E-3)
-    assert(model1.weights(1) ~== weightsR(1) relTol 1E-3)
+    assert(model1.weights ~= weightsR relTol 1E-3)
     assert(model2.intercept ~== interceptR relTol 1E-3)
-    assert(model2.weights(0) ~== weightsR(0) relTol 1E-3)
-    assert(model2.weights(1) ~== weightsR(1) relTol 1E-3)
-=======
-    assert(model.intercept ~== interceptR relTol 1E-3)
-    assert(model.weights ~= weightsR relTol 1E-3)
->>>>>>> a0cc3e5a
+    assert(model2.weights ~= weightsR relTol 1E-3)
 
 
     model1.transform(dataset).select("features", "prediction").collect().foreach {
@@ -128,17 +121,11 @@
      */
     val weightsR = Vectors.dense(6.995908, 5.275131)
 
-<<<<<<< HEAD
-    assert(model1.intercept ~== 0 relTol 1E-3)
-    assert(model1.weights(0) ~== weightsR(0) relTol 1E-3)
-    assert(model1.weights(1) ~== weightsR(1) relTol 1E-3)
-    assert(model2.intercept ~== 0 relTol 1E-3)
-    assert(model2.weights(0) ~== weightsR(0) relTol 1E-3)
-    assert(model2.weights(1) ~== weightsR(1) relTol 1E-3)
-=======
-    assert(model.intercept ~== 0 absTol 1E-3)
-    assert(model.weights ~= weightsR relTol 1E-3)
->>>>>>> a0cc3e5a
+    assert(model1.intercept ~== 0 absTol 1E-3)
+    assert(model1.weights ~= weightsR relTol 1E-3)
+    assert(model2.intercept ~== 0 absTol 1E-3)
+    assert(model2.weights ~= weightsR relTol 1E-3)
+
     /*
        Then again with the data with no intercept:
        > weightsWithoutIntercept
@@ -150,17 +137,10 @@
      */
     val weightsWithoutInterceptR = Vectors.dense(4.70011, 7.19943)
 
-<<<<<<< HEAD
-    assert(modelWithoutIntercept1.intercept ~== 0 relTol 1E-3)
-    assert(modelWithoutIntercept1.weights(0) ~== weightsWithoutInterceptR(0) relTol 1E-3)
-    assert(modelWithoutIntercept1.weights(1) ~== weightsWithoutInterceptR(1) relTol 1E-3)
-    assert(modelWithoutIntercept2.intercept ~== 0 relTol 1E-3)
-    assert(modelWithoutIntercept2.weights(0) ~== weightsWithoutInterceptR(0) relTol 1E-3)
-    assert(modelWithoutIntercept2.weights(1) ~== weightsWithoutInterceptR(1) relTol 1E-3)
-=======
-    assert(modelWithoutIntercept.intercept ~== 0 absTol 1E-3)
-    assert(modelWithoutIntercept.weights ~= weightsWithoutInterceptR relTol 1E-3)
->>>>>>> a0cc3e5a
+    assert(modelWithoutIntercept1.intercept ~== 0 absTol 1E-3)
+    assert(modelWithoutIntercept1.weights ~= weightsWithoutInterceptR relTol 1E-3)
+    assert(modelWithoutIntercept2.intercept ~== 0 absTol 1E-3)
+    assert(modelWithoutIntercept2.weights ~= weightsWithoutInterceptR relTol 1E-3)
   }
 
   test("linear regression with intercept with L1 regularization") {
@@ -179,13 +159,11 @@
        as.numeric.data.V2. 4.024821
        as.numeric.data.V3. 6.679841
      */
-<<<<<<< HEAD
     val interceptR1 = 6.24300
-    val weightsR1 = Array(4.024821, 6.679841)
+    val weightsR1 = Vectors.dense(4.024821, 6.679841)
 
     assert(model1.intercept ~== interceptR1 relTol 1E-3)
-    assert(model1.weights(0) ~== weightsR1(0) relTol 1E-3)
-    assert(model1.weights(1) ~== weightsR1(1) relTol 1E-3)
+    assert(model1.weights ~= weightsR1 relTol 1E-3)
 
     /*
       weights <- coef(glmnet(features, label, family="gaussian", alpha = 1.0, lambda = 0.57,
@@ -198,18 +176,10 @@
       as.numeric.data.V3. 6.724286
      */
     val interceptR2 = 6.416948
-    val weightsR2 = Array(3.893869, 6.724286)
+    val weightsR2 = Vectors.dense(3.893869, 6.724286)
 
     assert(model2.intercept ~== interceptR2 relTol 1E-3)
-    assert(model2.weights(0) ~== weightsR2(0) relTol 1E-3)
-    assert(model2.weights(1) ~== weightsR2(1) relTol 1E-3)
-=======
-    val interceptR = 6.24300
-    val weightsR = Vectors.dense(4.024821, 6.679841)
-
-    assert(model.intercept ~== interceptR relTol 1E-3)
-    assert(model.weights ~= weightsR relTol 1E-3)
->>>>>>> a0cc3e5a
+    assert(model2.weights ~= weightsR2 relTol 1E-3)
 
 
     model1.transform(dataset).select("features", "prediction").collect().foreach {
@@ -238,13 +208,11 @@
        as.numeric.data.V2. 6.299752
        as.numeric.data.V3. 4.772913
      */
-<<<<<<< HEAD
     val interceptR1 = 0.0
-    val weightsR1 = Array(6.299752, 4.772913)
-
-    assert(model1.intercept ~== interceptR1 relTol 1E-3)
-    assert(model1.weights(0) ~== weightsR1(0) relTol 1E-3)
-    assert(model1.weights(1) ~== weightsR1(1) relTol 1E-3)
+    val weightsR1 = Vectors.dense(6.299752, 4.772913)
+
+    assert(model1.intercept ~== interceptR1 absTol 1E-3)
+    assert(model1.weights ~= weightsR1 relTol 1E-3)
 
     /*
        weights <- coef(glmnet(features, label, family="gaussian", alpha = 1.0, lambda = 0.57,
@@ -257,18 +225,10 @@
        as.numeric.data.V3. 4.764229
      */
     val interceptR2 = 0.0
-    val weightsR2 = Array(6.232193, 4.764229)
-
-    assert(model2.intercept ~== interceptR2 relTol 1E-3)
-    assert(model2.weights(0) ~== weightsR2(0) relTol 1E-3)
-    assert(model2.weights(1) ~== weightsR2(1) relTol 1E-3)
-=======
-    val interceptR = 0.0
-    val weightsR = Vectors.dense(6.299752, 4.772913)
-
-    assert(model.intercept ~== interceptR absTol 1E-5)
-    assert(model.weights ~= weightsR relTol 1E-3)
->>>>>>> a0cc3e5a
+    val weightsR2 = Vectors.dense(6.232193, 4.764229)
+
+    assert(model2.intercept ~== interceptR2 absTol 1E-3)
+    assert(model2.weights ~= weightsR2 relTol 1E-3)
 
 
     model1.transform(dataset).select("features", "prediction").collect().foreach {
@@ -296,11 +256,10 @@
       as.numeric.data.V3. 5.712356)
      */
     val interceptR1 = 5.269376
-    val weightsR1 = Array(3.736216, 5.712356)
+    val weightsR1 = Vectors.dense(3.736216, 5.712356)
 
     assert(model1.intercept ~== interceptR1 relTol 1E-3)
-    assert(model1.weights(0) ~== weightsR1(0) relTol 1E-3)
-    assert(model1.weights(1) ~== weightsR1(1) relTol 1E-3)
+    assert(model1.weights ~= weightsR1 relTol 1E-3)
 
     /*
       weights <- coef(glmnet(features, label, family="gaussian", alpha = 0.0, lambda = 2.3,
@@ -312,21 +271,11 @@
       as.numeric.data.V2. 3.435466
       as.numeric.data.V3. 5.910406
      */
-<<<<<<< HEAD
     val interceptR2 = 5.791109
-    val weightsR2 = Array(3.435466, 5.910406)
+    val weightsR2 = Vectors.dense(3.435466, 5.910406)
 
     assert(model2.intercept ~== interceptR2 relTol 1E-3)
-    assert(model2.weights(0) ~== weightsR2(0) relTol 1E-3)
-    assert(model2.weights(1) ~== weightsR2(1) relTol 1E-3)
-
-=======
-    val interceptR = 5.269376
-    val weightsR = Vectors.dense(3.736216, 5.712356)
-
-    assert(model.intercept ~== interceptR relTol 1E-3)
-    assert(model.weights ~= weightsR relTol 1E-3)
->>>>>>> a0cc3e5a
+    assert(model2.weights ~== weightsR2 relTol 1E-3)
 
     model1.transform(dataset).select("features", "prediction").collect().foreach {
       case Row(features: DenseVector, prediction1: Double) =>
@@ -354,13 +303,11 @@
        as.numeric.data.V2. 5.522875
        as.numeric.data.V3. 4.214502
      */
-<<<<<<< HEAD
     val interceptR1 = 0.0
-    val weightsR1 = Array(5.522875, 4.214502)
-
-    assert(model1.intercept ~== interceptR1 relTol 1E-3)
-    assert(model1.weights(0) ~== weightsR1(0) relTol 1E-3)
-    assert(model1.weights(1) ~== weightsR1(1) relTol 1E-3)
+    val weightsR1 = Vectors.dense(5.522875, 4.214502)
+
+    assert(model1.intercept ~== interceptR1 absTol 1E-3)
+    assert(model1.weights ~== weightsR1 relTol 1E-3)
 
     /*
        weights <- coef(glmnet(features, label, family="gaussian", alpha = 0.0, lambda = 2.3,
@@ -373,19 +320,10 @@
        as.numeric.data.V3. 4.187419
      */
     val interceptR2 = 0.0
-    val weightsR2 = Array(5.263704, 4.187419)
-
-    assert(model2.intercept ~== interceptR2 relTol 1E-3)
-    assert(model2.weights(0) ~== weightsR2(0) relTol 1E-3)
-    assert(model2.weights(1) ~== weightsR2(1) relTol 1E-3)
-
-=======
-    val interceptR = 0.0
-    val weightsR = Vectors.dense(5.522875, 4.214502)
-
-    assert(model.intercept ~== interceptR absTol 1E-3)
-    assert(model.weights ~== weightsR relTol 1E-3)
->>>>>>> a0cc3e5a
+    val weightsR2 = Vectors.dense(5.263704, 4.187419)
+
+    assert(model2.intercept ~== interceptR2 absTol 1E-3)
+    assert(model2.weights ~== weightsR2 relTol 1E-3)
 
     model1.transform(dataset).select("features", "prediction").collect().foreach {
       case Row(features: DenseVector, prediction1: Double) =>
@@ -411,20 +349,11 @@
        as.numeric.data.V2. 3.168435
        as.numeric.data.V3. 5.200403
      */
-<<<<<<< HEAD
     val interceptR1 = 5.696056
-    val weightsR1 = Array(3.670489, 6.001122)
+    val weightsR1 = Vectors.dense(3.670489, 6.001122)
 
     assert(model1.intercept ~== interceptR1 relTol 1E-3)
-    assert(model1.weights(0) ~== weightsR1(0) relTol 1E-3)
-    assert(model1.weights(1) ~== weightsR1(1) relTol 1E-3)
-=======
-    val interceptR = 5.696056
-    val weightsR = Vectors.dense(3.670489, 6.001122)
-
-    assert(model.intercept ~== interceptR relTol 1E-3)
-    assert(model.weights ~== weightsR relTol 1E-3)
->>>>>>> a0cc3e5a
+    assert(model1.weights ~= weightsR1 relTol 1E-3)
 
     /*
       weights <- coef(glmnet(features, label, family="gaussian", alpha = 0.3, lambda = 1.6
@@ -437,11 +366,10 @@
       as.numeric.data.V3. 6.146531
      */
     val interceptR2 = 6.114723
-    val weightsR2 = Array(3.409937, 6.146531)
+    val weightsR2 = Vectors.dense(3.409937, 6.146531)
 
     assert(model2.intercept ~== interceptR2 relTol 1E-3)
-    assert(model2.weights(0) ~== weightsR2(0) relTol 1E-3)
-    assert(model2.weights(1) ~== weightsR2(1) relTol 1E-3)
+    assert(model2.weights ~= weightsR2 relTol 1E-3)
 
     model1.transform(dataset).select("features", "prediction").collect().foreach {
       case Row(features: DenseVector, prediction1: Double) =>
@@ -469,13 +397,11 @@
        as.numeric.dataM.V2. 5.673348
        as.numeric.dataM.V3. 4.322251
      */
-<<<<<<< HEAD
     val interceptR1 = 0.0
-    val weightsR1 = Array(5.673348, 4.322251)
-
-    assert(model1.intercept ~== interceptR1 relTol 1E-3)
-    assert(model1.weights(0) ~== weightsR1(0) relTol 1E-3)
-    assert(model1.weights(1) ~== weightsR1(1) relTol 1E-3)
+    val weightsR1 = Vectors.dense(5.673348, 4.322251)
+
+    assert(model1.intercept ~== interceptR1 absTol 1E-3)
+    assert(model1.weights ~= weightsR1 relTol 1E-3)
 
     /*
        weights <- coef(glmnet(features, label, family="gaussian", alpha = 0.3, lambda = 1.6,
@@ -488,19 +414,10 @@
        as.numeric.data.V3. 4.297622
      */
     val interceptR2 = 0.0
-    val weightsR2 = Array(5.477988, 4.297622)
-
-    assert(model2.intercept ~== interceptR2 relTol 1E-3)
-    assert(model2.weights(0) ~== weightsR2(0) relTol 1E-3)
-    assert(model2.weights(1) ~== weightsR2(1) relTol 1E-3)
-
-=======
-    val interceptR = 0.0
-    val weightsR = Vectors.dense(5.673348, 4.322251)
-
-    assert(model.intercept ~== interceptR absTol 1E-3)
-    assert(model.weights ~= weightsR relTol 1E-3)
->>>>>>> a0cc3e5a
+    val weightsR2 = Vectors.dense(5.477988, 4.297622)
+
+    assert(model2.intercept ~== interceptR2 absTol 1E-3)
+    assert(model2.weights ~== weightsR2 relTol 1E-3)
 
     model1.transform(dataset).select("features", "prediction").collect().foreach {
       case Row(features: DenseVector, prediction1: Double) =>
