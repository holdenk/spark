--- conflicted
+++ resolved
@@ -79,11 +79,8 @@
 .RData
 .RHistory
 .Rhistory
-<<<<<<< HEAD
+*.Rproj
+*.Rproj.*
 
 # For Jython
-*py.class
-=======
-*.Rproj
-*.Rproj.*
->>>>>>> 978cd5f1
+*py.class