--- conflicted
+++ resolved
@@ -1387,31 +1387,6 @@
   }
 
   /**
-<<<<<<< HEAD
-   * Create and register an average accumulator, which accumulates double inputs by recording the
-   * total sum and total count, and produce the output by sum / total.  Note that Double.NaN will be
-   * returned if no input is added.
-   */
-  def averageAccumulator: AverageAccumulator = {
-    val acc = new AverageAccumulator
-    register(acc, dataProperty = false)
-    acc
-  }
-
-  /**
-   * Create and register an average accumulator, which accumulates double inputs by recording the
-   * total sum and total count, and produce the output by sum / total.  Note that Double.NaN will be
-   * returned if no input is added.
-   */
-  def averageAccumulator(name: String): AverageAccumulator = {
-    val acc = new AverageAccumulator
-    register(acc, dataProperty = false, name)
-    acc
-  }
-
-  /**
-=======
->>>>>>> bb9ab56b
    * Create and register a list accumulator, which starts with empty list and accumulates inputs
    * by adding them into the inner list.
    */
