--- conflicted
+++ resolved
@@ -340,43 +340,4 @@
     tm.externalAccums ++= externalAccums
     tm
   }
-<<<<<<< HEAD
-}
-
-
-private[spark] class BlockStatusesAccumulator
-  extends AccumulatorV2[(BlockId, BlockStatus), java.util.List[(BlockId, BlockStatus)]] {
-  private val _seq = Collections.synchronizedList(new ArrayList[(BlockId, BlockStatus)]())
-
-  override def isZero(): Boolean = _seq.isEmpty
-
-  override def copyAndReset(): BlockStatusesAccumulator = new BlockStatusesAccumulator
-
-  override def copy(): BlockStatusesAccumulator = {
-    val newAcc = new BlockStatusesAccumulator
-    newAcc._seq.addAll(_seq)
-    newAcc
-  }
-
-  override def reset(): Unit = _seq.clear()
-
-  override def addImpl(v: (BlockId, BlockStatus)): Unit = _seq.add(v)
-
-  override def mergeImpl(
-    other: AccumulatorV2[(BlockId, BlockStatus), java.util.List[(BlockId, BlockStatus)]]): Unit = {
-    other match {
-      case o: BlockStatusesAccumulator => _seq.addAll(o.value)
-      case _ => throw new UnsupportedOperationException(
-        s"Cannot merge ${this.getClass.getName} with ${other.getClass.getName}")
-    }
-  }
-
-  override def value: java.util.List[(BlockId, BlockStatus)] = _seq
-
-  def setValue(newValue: java.util.List[(BlockId, BlockStatus)]): Unit = {
-    _seq.clear()
-    _seq.addAll(newValue)
-  }
-=======
->>>>>>> 84f149e4
 }